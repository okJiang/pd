--- conflicted
+++ resolved
@@ -23,20 +23,9 @@
 
 // Manager is the manager of resource group.
 type Manager struct {
-<<<<<<< HEAD
-	srv       bs.Server
-	clusterID uint64
-	client    *clientv3.Client
-}
-
-// ClusterIDProvider is used to get cluster ID from the given `bs.server`
-type ClusterIDProvider interface {
-	ClusterID() uint64
-=======
 	srv     bs.Server
 	client  *clientv3.Client
 	storage *endpoint.StorageEndpoint
->>>>>>> b27f021b
 }
 
 // NewManager returns a new Manager.
