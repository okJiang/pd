--- conflicted
+++ resolved
@@ -309,11 +309,7 @@
 		Id:         uniqueID, // id is unique among all participants
 		ListenUrls: []string{s.cfg.GetAdvertiseListenAddr()},
 	}
-<<<<<<< HEAD
-	s.participant.InitInfo(p, endpoint.ResourceManagerSvcRootPath(), constant.PrimaryKey, "primary election")
-=======
 	s.participant.InitInfo(p, keypath.ResourceManagerSvcRootPath(), constant.PrimaryKey, "primary election")
->>>>>>> b27f021b
 
 	s.service = &Service{
 		ctx:     s.Context(),
