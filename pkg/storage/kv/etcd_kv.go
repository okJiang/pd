--- conflicted
+++ resolved
@@ -96,12 +96,8 @@
 	failpoint.Inject("etcdSaveFailed", func() {
 		failpoint.Return(errors.New("save failed"))
 	})
-<<<<<<< HEAD
-=======
 	etcdutil.InjectFailToCollectTestEtcdKey(key, "save")
 
-	key = path.Join(kv.rootPath, key)
->>>>>>> 60b8448b
 	txn := NewSlowLogTxn(kv.client)
 	resp, err := txn.Then(clientv3.OpPut(key, value)).Commit()
 	if err != nil {
@@ -117,13 +113,8 @@
 
 // Remove removes the key from etcd.
 func (kv *etcdKVBase) Remove(key string) error {
-<<<<<<< HEAD
-=======
 	etcdutil.InjectFailToCollectTestEtcdKey(key, "remove")
 
-	key = path.Join(kv.rootPath, key)
-
->>>>>>> 60b8448b
 	txn := NewSlowLogTxn(kv.client)
 	resp, err := txn.Then(clientv3.OpDelete(key)).Commit()
 	if err != nil {
@@ -227,12 +218,8 @@
 // Save puts a put operation into operations.
 // Note that save result are not immediately observable before current transaction commit.
 func (txn *etcdTxn) Save(key, value string) error {
-<<<<<<< HEAD
-=======
 	etcdutil.InjectFailToCollectTestEtcdKey(key, "save")
 
-	key = path.Join(txn.kv.rootPath, key)
->>>>>>> 60b8448b
 	operation := clientv3.OpPut(key, value)
 	txn.operations = append(txn.operations, operation)
 
@@ -241,12 +228,8 @@
 
 // Remove puts a delete operation into operations.
 func (txn *etcdTxn) Remove(key string) error {
-<<<<<<< HEAD
-=======
 	etcdutil.InjectFailToCollectTestEtcdKey(key, "remove")
 
-	key = path.Join(txn.kv.rootPath, key)
->>>>>>> 60b8448b
 	operation := clientv3.OpDelete(key)
 	txn.operations = append(txn.operations, operation)
 	return nil
