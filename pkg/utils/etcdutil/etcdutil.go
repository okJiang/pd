--- conflicted
+++ resolved
@@ -17,11 +17,6 @@
 import (
 	"context"
 	"crypto/tls"
-<<<<<<< HEAD
-	"fmt"
-	"math/rand"
-=======
->>>>>>> b27f021b
 	"net/http"
 	"net/url"
 	"strings"
@@ -32,17 +27,10 @@
 	"github.com/pingcap/errors"
 	"github.com/pingcap/failpoint"
 	"github.com/pingcap/log"
-	bs "github.com/tikv/pd/pkg/basicserver"
 	"github.com/tikv/pd/pkg/errs"
-	"github.com/tikv/pd/pkg/global"
 	"github.com/tikv/pd/pkg/utils/grpcutil"
 	"github.com/tikv/pd/pkg/utils/logutil"
 	"github.com/tikv/pd/pkg/utils/syncutil"
-<<<<<<< HEAD
-	"github.com/tikv/pd/pkg/utils/typeutil"
-	"github.com/tikv/pd/pkg/versioninfo"
-=======
->>>>>>> b27f021b
 	"go.etcd.io/etcd/api/v3/etcdserverpb"
 	"go.etcd.io/etcd/api/v3/mvccpb"
 	"go.etcd.io/etcd/api/v3/v3rpc/rpctypes"
@@ -309,94 +297,6 @@
 	return cli
 }
 
-<<<<<<< HEAD
-// InitClusterID creates a cluster ID for the given key if it hasn't existed.
-// This function assumes the cluster ID has already existed and always use a
-// cheaper read to retrieve it; if it doesn't exist, invoke the more expensive
-// operation InitOrGetClusterID().
-func InitClusterID(c *clientv3.Client, key string) error {
-	var clusterID uint64
-	// Get any cluster key to parse the cluster ID.
-	resp, err := EtcdKVGet(c, key)
-	if err != nil {
-		return err
-	}
-	// If no key exist, generate a random cluster ID.
-	if len(resp.Kvs) == 0 {
-		clusterID, err = InitOrGetClusterID(c, key)
-	} else {
-		clusterID, err = typeutil.BytesToUint64(resp.Kvs[0].Value)
-	}
-	if err != nil {
-		return err
-	}
-	global.SetClusterID(clusterID)
-	log.Info("init cluster id", zap.Uint64("cluster-id", clusterID))
-	// It may lose accuracy if use float64 to store uint64. So we store the cluster id in label.
-	metadataGauge.WithLabelValues(fmt.Sprintf("cluster%d", clusterID)).Set(0)
-	bs.ServerInfoGauge.WithLabelValues(versioninfo.PDReleaseVersion, versioninfo.PDGitHash).Set(float64(time.Now().Unix()))
-
-	return nil
-}
-
-// GetClusterID gets the cluster ID for the given key.
-func GetClusterID(c *clientv3.Client, key string) (clusterID uint64, err error) {
-	// Get any cluster key to parse the cluster ID.
-	resp, err := EtcdKVGet(c, key)
-	if err != nil {
-		return 0, err
-	}
-	// If no key exist, generate a random cluster ID.
-	if len(resp.Kvs) == 0 {
-		return 0, nil
-	}
-	return typeutil.BytesToUint64(resp.Kvs[0].Value)
-}
-
-// InitOrGetClusterID creates a cluster ID for the given key with a CAS operation,
-// if the cluster ID doesn't exist.
-func InitOrGetClusterID(c *clientv3.Client, key string) (uint64, error) {
-	ctx, cancel := context.WithTimeout(c.Ctx(), DefaultRequestTimeout)
-	defer cancel()
-
-	// Generate a random cluster ID.
-	r := rand.New(rand.NewSource(time.Now().UnixNano()))
-	ts := uint64(time.Now().Unix())
-	clusterID := (ts << 32) + uint64(r.Uint32())
-	value := typeutil.Uint64ToBytes(clusterID)
-
-	// Multiple servers may try to init the cluster ID at the same time.
-	// Only one server can commit this transaction, then other servers
-	// can get the committed cluster ID.
-	resp, err := c.Txn(ctx).
-		If(clientv3.Compare(clientv3.CreateRevision(key), "=", 0)).
-		Then(clientv3.OpPut(key, string(value))).
-		Else(clientv3.OpGet(key)).
-		Commit()
-	if err != nil {
-		return 0, errs.ErrEtcdTxnInternal.Wrap(err).GenWithStackByCause()
-	}
-
-	// Txn commits ok, return the generated cluster ID.
-	if resp.Succeeded {
-		return clusterID, nil
-	}
-
-	// Otherwise, parse the committed cluster ID.
-	if len(resp.Responses) == 0 {
-		return 0, errs.ErrEtcdTxnConflict.FastGenByArgs()
-	}
-
-	response := resp.Responses[0].GetResponseRange()
-	if response == nil || len(response.Kvs) != 1 {
-		return 0, errs.ErrEtcdTxnConflict.FastGenByArgs()
-	}
-
-	return typeutil.BytesToUint64(response.Kvs[0].Value)
-}
-
-=======
->>>>>>> b27f021b
 const (
 	defaultEtcdRetryInterval      = time.Second
 	defaultLoadFromEtcdRetryTimes = 3
