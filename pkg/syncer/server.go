--- conflicted
+++ resolved
@@ -29,7 +29,6 @@
 	"github.com/pingcap/log"
 	"github.com/tikv/pd/pkg/core"
 	"github.com/tikv/pd/pkg/errs"
-	"github.com/tikv/pd/pkg/global"
 	"github.com/tikv/pd/pkg/ratelimit"
 	"github.com/tikv/pd/pkg/storage"
 	"github.com/tikv/pd/pkg/storage/kv"
@@ -154,11 +153,7 @@
 				s.history.record(region)
 			}
 			regions := &pdpb.SyncRegionResponse{
-<<<<<<< HEAD
-				Header:        &pdpb.ResponseHeader{ClusterId: global.ClusterID()},
-=======
 				Header:        &pdpb.ResponseHeader{ClusterId: keypath.ClusterID()},
->>>>>>> b27f021b
 				Regions:       requests,
 				StartIndex:    startIndex,
 				RegionStats:   stats,
@@ -168,11 +163,7 @@
 			s.broadcast(regions)
 		case <-ticker.C:
 			alive := &pdpb.SyncRegionResponse{
-<<<<<<< HEAD
-				Header:     &pdpb.ResponseHeader{ClusterId: global.ClusterID()},
-=======
 				Header:     &pdpb.ResponseHeader{ClusterId: keypath.ClusterID()},
->>>>>>> b27f021b
 				StartIndex: s.history.getNextIndex(),
 			}
 			s.broadcast(alive)
@@ -214,13 +205,8 @@
 			return errors.WithStack(err)
 		}
 		clusterID := request.GetHeader().GetClusterId()
-<<<<<<< HEAD
-		if clusterID != global.ClusterID() {
-			return status.Errorf(codes.FailedPrecondition, "mismatch cluster id, need %d but got %d", global.ClusterID(), clusterID)
-=======
 		if clusterID != keypath.ClusterID() {
 			return status.Errorf(codes.FailedPrecondition, "mismatch cluster id, need %d but got %d", keypath.ClusterID(), clusterID)
->>>>>>> b27f021b
 		}
 		log.Info("establish sync region stream",
 			zap.String("requested-server", request.GetMember().GetName()),
@@ -244,11 +230,7 @@
 				zap.String("requested-server", name), zap.String("server", s.server.Name()), zap.Uint64("last-index", startIndex))
 			// still send a response to follower to show the history region sync.
 			resp := &pdpb.SyncRegionResponse{
-<<<<<<< HEAD
-				Header:        &pdpb.ResponseHeader{ClusterId: global.ClusterID()},
-=======
 				Header:        &pdpb.ResponseHeader{ClusterId: keypath.ClusterID()},
->>>>>>> b27f021b
 				Regions:       nil,
 				StartIndex:    startIndex,
 				RegionStats:   nil,
@@ -293,11 +275,7 @@
 					continue
 				}
 				resp := &pdpb.SyncRegionResponse{
-<<<<<<< HEAD
-					Header:        &pdpb.ResponseHeader{ClusterId: global.ClusterID()},
-=======
 					Header:        &pdpb.ResponseHeader{ClusterId: keypath.ClusterID()},
->>>>>>> b27f021b
 					Regions:       metas,
 					StartIndex:    uint64(lastIndex),
 					RegionStats:   stats,
@@ -349,11 +327,7 @@
 		}
 	}
 	resp := &pdpb.SyncRegionResponse{
-<<<<<<< HEAD
-		Header:        &pdpb.ResponseHeader{ClusterId: global.ClusterID()},
-=======
 		Header:        &pdpb.ResponseHeader{ClusterId: keypath.ClusterID()},
->>>>>>> b27f021b
 		Regions:       regions,
 		StartIndex:    startIndex,
 		RegionStats:   stats,
