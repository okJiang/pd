// Copyright 2023 TiKV Project Authors.
//
// Licensed under the Apache License, Version 2.0 (the "License");
// you may not use this file except in compliance with the License.
// You may obtain a copy of the License at
//
//     http://www.apache.org/licenses/LICENSE-2.0
//
// Unless required by applicable law or agreed to in writing, software
// distributed under the License is distributed on an "AS IS" BASIS,
// WITHOUT WARRANTIES OR CONDITIONS OF ANY KIND, either express or implied.
// See the License for the specific language governing permissions and
// limitations under the License.

package keyspace

import (
	"context"
	"encoding/json"
	"sort"
	"strconv"
	"strings"
	"sync"
	"time"

	"github.com/pingcap/errors"
	"github.com/pingcap/failpoint"
	"github.com/pingcap/kvproto/pkg/tsopb"
	"github.com/pingcap/log"
	"github.com/tikv/pd/pkg/balancer"
	"github.com/tikv/pd/pkg/global"
	"github.com/tikv/pd/pkg/mcs/discovery"
	"github.com/tikv/pd/pkg/mcs/utils/constant"
	"github.com/tikv/pd/pkg/slice"
	"github.com/tikv/pd/pkg/storage/endpoint"
	"github.com/tikv/pd/pkg/storage/kv"
	"github.com/tikv/pd/pkg/utils/etcdutil"
	"github.com/tikv/pd/pkg/utils/keypath"
	"github.com/tikv/pd/pkg/utils/logutil"
	"github.com/tikv/pd/pkg/utils/syncutil"
	"github.com/tikv/pd/pkg/utils/typeutil"
	"go.etcd.io/etcd/api/v3/mvccpb"
	clientv3 "go.etcd.io/etcd/client/v3"
	"go.uber.org/zap"
)

const (
	defaultBalancerPolicy              = balancer.PolicyRoundRobin
	allocNodesToKeyspaceGroupsInterval = 1 * time.Second
	allocNodesTimeout                  = 1 * time.Second
	allocNodesInterval                 = 10 * time.Millisecond
)

const (
	opAdd int = iota
	opDelete
)

// GroupManager is the manager of keyspace group related data.
type GroupManager struct {
	ctx    context.Context
	cancel context.CancelFunc
	wg     sync.WaitGroup
	client *clientv3.Client

	syncutil.RWMutex
	// groups is the cache of keyspace group related information.
	// user kind -> keyspace group
	groups map[endpoint.UserKind]*indexedHeap

	// store is the storage for keyspace group related information.
	store endpoint.KeyspaceGroupStorage

	// nodeBalancer is the balancer for tso nodes.
	// TODO: add user kind with different balancer when we ensure where the correspondence between tso node and user kind will be found
	nodesBalancer balancer.Balancer[string]
	// serviceRegistryMap stores the mapping from the service registry key to the service address.
	// Note: it is only used in tsoNodesWatcher.
	serviceRegistryMap map[string]string
	// tsoNodesWatcher is the watcher for the registered tso servers.
	tsoNodesWatcher *etcdutil.LoopWatcher
}

// NewKeyspaceGroupManager creates a Manager of keyspace group related data.
func NewKeyspaceGroupManager(
	ctx context.Context,
	store endpoint.KeyspaceGroupStorage,
	client *clientv3.Client,
) *GroupManager {
	ctx, cancel := context.WithCancel(ctx)
	groups := make(map[endpoint.UserKind]*indexedHeap)
	for i := range endpoint.UserKindCount {
		groups[i] = newIndexedHeap(int(constant.MaxKeyspaceGroupCountInUse))
	}
	m := &GroupManager{
		ctx:                ctx,
		cancel:             cancel,
		store:              store,
		groups:             groups,
		client:             client,
		nodesBalancer:      balancer.GenByPolicy[string](defaultBalancerPolicy),
		serviceRegistryMap: make(map[string]string),
	}

	// If the etcd client is not nil, start the watch loop for the registered tso servers.
	// The PD(TSO) Client relies on this info to discover tso servers.
	if m.client != nil {
<<<<<<< HEAD
		m.initTSONodesWatcher(m.client, global.ClusterID())
=======
		m.initTSONodesWatcher(m.client)
>>>>>>> b27f021b
		m.tsoNodesWatcher.StartWatchLoop()
	}
	return m
}

// Bootstrap saves default keyspace group info and init group mapping in the memory.
func (m *GroupManager) Bootstrap(ctx context.Context) error {
	// Force the membership restriction that the default keyspace must belong to default keyspace group.
	// Have no information to specify the distribution of the default keyspace group replicas, so just
	// leave the replica/member list empty. The TSO service will assign the default keyspace group replica
	// to every tso node/pod by default.
	defaultKeyspaceGroup := &endpoint.KeyspaceGroup{
		ID:        constant.DefaultKeyspaceGroupID,
		UserKind:  endpoint.Basic.String(),
		Keyspaces: []uint32{constant.DefaultKeyspaceID},
	}

	m.Lock()
	defer m.Unlock()

	// Ignore the error if default keyspace group already exists in the storage (e.g. PD restart/recover).
	err := m.saveKeyspaceGroups([]*endpoint.KeyspaceGroup{defaultKeyspaceGroup}, false)
	if err != nil && err != ErrKeyspaceGroupExists {
		return err
	}

	// Load all the keyspace groups from the storage and add to the respective userKind groups.
	groups, err := m.store.LoadKeyspaceGroups(constant.DefaultKeyspaceGroupID, 0)
	if err != nil {
		return err
	}
	for _, group := range groups {
		userKind := endpoint.StringUserKind(group.UserKind)
		m.groups[userKind].Put(group)
	}

	// It will only alloc node when the group manager is on API leader.
	if m.client != nil {
		m.wg.Add(1)
		go m.allocNodesToAllKeyspaceGroups(ctx)
	}
	return nil
}

// Close closes the manager.
func (m *GroupManager) Close() {
	m.cancel()
	m.wg.Wait()
}

func (m *GroupManager) allocNodesToAllKeyspaceGroups(ctx context.Context) {
	defer logutil.LogPanic()
	defer m.wg.Done()
	ticker := time.NewTicker(allocNodesToKeyspaceGroupsInterval)
	failpoint.Inject("acceleratedAllocNodes", func() {
		ticker.Reset(time.Millisecond * 100)
	})
	defer ticker.Stop()
	log.Info("start to alloc nodes to all keyspace groups")
	for {
		select {
		case <-m.ctx.Done():
			// When the group manager is closed, we should stop to alloc nodes to all keyspace groups.
			// Note: If raftcluster is created failed but the group manager has been bootstrapped,
			// we need to close this goroutine by m.cancel() rather than ctx.Done() from the raftcluster.
			// because the ctx.Done() from the raftcluster will be triggered after raftcluster is created successfully.
			log.Info("server is closed, stop to alloc nodes to all keyspace groups")
			return
		case <-ctx.Done():
			// When the API leader is changed, we should stop to alloc nodes to all keyspace groups.
			log.Info("the raftcluster is closed, stop to alloc nodes to all keyspace groups")
			return
		case <-ticker.C:
			if m.GetNodesCount() == 0 {
				continue
			}
		}
		groups, err := m.store.LoadKeyspaceGroups(constant.DefaultKeyspaceGroupID, 0)
		if err != nil {
			log.Error("failed to load all keyspace groups", zap.Error(err))
			continue
		}
		// if the default keyspace is not initialized, we should wait for the default keyspace to be initialized.
		if len(groups) == 0 {
			continue
		}
		for _, group := range groups {
			existMembers := make(map[string]struct{})
			for _, member := range group.Members {
				if exist, addr := m.IsExistNode(member.Address); exist {
					existMembers[addr] = struct{}{}
				}
			}
			numExistMembers := len(existMembers)
			if numExistMembers != 0 && numExistMembers == len(group.Members) && numExistMembers == m.GetNodesCount() {
				continue
			}
			if numExistMembers < constant.DefaultKeyspaceGroupReplicaCount {
				nodes, err := m.AllocNodesForKeyspaceGroup(group.ID, existMembers, constant.DefaultKeyspaceGroupReplicaCount)
				if err != nil {
					log.Error("failed to alloc nodes for keyspace group", zap.Uint32("keyspace-group-id", group.ID), zap.Error(err))
					continue
				}
				log.Info("alloc nodes for keyspace group", zap.Uint32("keyspace-group-id", group.ID), zap.Any("nodes", nodes))
				group.Members = nodes
			}
		}
	}
}

func (m *GroupManager) initTSONodesWatcher(client *clientv3.Client) {
	tsoServiceKey := keypath.TSOPath()

	putFn := func(kv *mvccpb.KeyValue) error {
		s := &discovery.ServiceRegistryEntry{}
		if err := json.Unmarshal(kv.Value, s); err != nil {
			log.Warn("failed to unmarshal service registry entry",
				zap.String("event-kv-key", string(kv.Key)), zap.Error(err))
			return err
		}
		m.nodesBalancer.Put(s.ServiceAddr)
		m.serviceRegistryMap[string(kv.Key)] = s.ServiceAddr
		return nil
	}
	deleteFn := func(kv *mvccpb.KeyValue) error {
		key := string(kv.Key)
		if serviceAddr, ok := m.serviceRegistryMap[key]; ok {
			delete(m.serviceRegistryMap, key)
			m.nodesBalancer.Delete(serviceAddr)
			return nil
		}
		return errors.Errorf("failed to find the service address for key %s", key)
	}

	m.tsoNodesWatcher = etcdutil.NewLoopWatcher(
		m.ctx,
		&m.wg,
		client,
		"tso-nodes-watcher",
		tsoServiceKey,
		func([]*clientv3.Event) error { return nil },
		putFn,
		deleteFn,
		func([]*clientv3.Event) error { return nil },
		true, /* withPrefix */
	)
}

// CreateKeyspaceGroups creates keyspace groups.
func (m *GroupManager) CreateKeyspaceGroups(keyspaceGroups []*endpoint.KeyspaceGroup) error {
	m.Lock()
	defer m.Unlock()
	if err := m.saveKeyspaceGroups(keyspaceGroups, false); err != nil {
		return err
	}

	for _, keyspaceGroup := range keyspaceGroups {
		userKind := endpoint.StringUserKind(keyspaceGroup.UserKind)
		m.groups[userKind].Put(keyspaceGroup)
	}

	return nil
}

// GetTSOServiceAddrs gets all TSO service addresses.
func (m *GroupManager) GetTSOServiceAddrs() []string {
	if m == nil || m.nodesBalancer == nil {
		return nil
	}
	return m.nodesBalancer.GetAll()
}

// GetKeyspaceGroups gets keyspace groups from the start ID with limit.
// If limit is 0, it will load all keyspace groups from the start ID.
func (m *GroupManager) GetKeyspaceGroups(startID uint32, limit int) ([]*endpoint.KeyspaceGroup, error) {
	return m.store.LoadKeyspaceGroups(startID, limit)
}

// GetKeyspaceGroupByID returns the keyspace group by ID.
func (m *GroupManager) GetKeyspaceGroupByID(id uint32) (*endpoint.KeyspaceGroup, error) {
	var (
		kg  *endpoint.KeyspaceGroup
		err error
	)

	if err := m.store.RunInTxn(m.ctx, func(txn kv.Txn) error {
		kg, err = m.store.LoadKeyspaceGroup(txn, id)
		if err != nil {
			return err
		}
		return nil
	}); err != nil {
		return nil, err
	}
	return kg, nil
}

// DeleteKeyspaceGroupByID deletes the keyspace group by ID.
func (m *GroupManager) DeleteKeyspaceGroupByID(id uint32) (*endpoint.KeyspaceGroup, error) {
	var (
		kg  *endpoint.KeyspaceGroup
		err error
	)

	m.Lock()
	defer m.Unlock()
	if err := m.store.RunInTxn(m.ctx, func(txn kv.Txn) error {
		kg, err = m.store.LoadKeyspaceGroup(txn, id)
		if err != nil {
			return err
		}
		if kg == nil {
			return nil
		}
		if kg.IsSplitting() {
			return ErrKeyspaceGroupInSplit(id)
		}
		return m.store.DeleteKeyspaceGroup(txn, id)
	}); err != nil {
		return nil, err
	}

	userKind := endpoint.StringUserKind(kg.UserKind)
	// TODO: move out the keyspace to another group
	// we don't need the keyspace group as the return value
	m.groups[userKind].Remove(id)

	return kg, nil
}

// saveKeyspaceGroups will try to save the given keyspace groups into the storage.
// If any keyspace group already exists and `overwrite` is false, it will return ErrKeyspaceGroupExists.
func (m *GroupManager) saveKeyspaceGroups(keyspaceGroups []*endpoint.KeyspaceGroup, overwrite bool) error {
	return m.store.RunInTxn(m.ctx, func(txn kv.Txn) error {
		for _, keyspaceGroup := range keyspaceGroups {
			// Check if keyspace group has already existed.
			oldKG, err := m.store.LoadKeyspaceGroup(txn, keyspaceGroup.ID)
			if err != nil {
				return err
			}
			if oldKG != nil && !overwrite {
				return ErrKeyspaceGroupExists
			}
			if oldKG.IsSplitting() && overwrite {
				return ErrKeyspaceGroupInSplit(keyspaceGroup.ID)
			}
			if oldKG.IsMerging() && overwrite {
				return ErrKeyspaceGroupInMerging(keyspaceGroup.ID)
			}
			newKG := &endpoint.KeyspaceGroup{
				ID:        keyspaceGroup.ID,
				UserKind:  keyspaceGroup.UserKind,
				Members:   keyspaceGroup.Members,
				Keyspaces: keyspaceGroup.Keyspaces,
			}
			err = m.store.SaveKeyspaceGroup(txn, newKG)
			if err != nil {
				return err
			}
		}
		return nil
	})
}

// GetKeyspaceConfigByKind returns the keyspace config for the given user kind.
func (m *GroupManager) GetKeyspaceConfigByKind(userKind endpoint.UserKind) (map[string]string, error) {
	// when server is not in API mode, we don't need to return the keyspace config
	if m == nil {
		return map[string]string{}, nil
	}
	m.RLock()
	defer m.RUnlock()
	return m.getKeyspaceConfigByKindLocked(userKind)
}

func (m *GroupManager) getKeyspaceConfigByKindLocked(userKind endpoint.UserKind) (map[string]string, error) {
	groups, ok := m.groups[userKind]
	if !ok {
		return map[string]string{}, errors.Errorf("user kind %s not found", userKind)
	}
	kg := groups.Top()
	if kg == nil {
		return map[string]string{}, errors.Errorf("no keyspace group for user kind %s", userKind)
	}
	id := strconv.FormatUint(uint64(kg.ID), 10)
	config := map[string]string{
		UserKindKey:           userKind.String(),
		TSOKeyspaceGroupIDKey: id,
	}
	return config, nil
}

// GetGroupByKeyspaceID returns the keyspace group ID for the given keyspace ID.
func (m *GroupManager) GetGroupByKeyspaceID(id uint32) (uint32, error) {
	m.RLock()
	defer m.RUnlock()
	for _, groups := range m.groups {
		for _, group := range groups.GetAll() {
			if slice.Contains(group.Keyspaces, id) {
				return group.ID, nil
			}
		}
	}
	return 0, ErrKeyspaceNotInAnyKeyspaceGroup
}

var failpointOnce sync.Once

// UpdateKeyspaceForGroup updates the keyspace field for the keyspace group.
func (m *GroupManager) UpdateKeyspaceForGroup(userKind endpoint.UserKind, groupID string, keyspaceID uint32, mutation int) error {
	// when server is not in API mode, we don't need to update the keyspace for keyspace group
	if m == nil {
		return nil
	}
	id, err := strconv.ParseUint(groupID, 10, 64)
	if err != nil {
		return err
	}

	failpoint.Inject("externalAllocNode", func(val failpoint.Value) {
		failpointOnce.Do(func() {
			addrs := val.(string)
			_ = m.SetNodesForKeyspaceGroup(constant.DefaultKeyspaceGroupID, strings.Split(addrs, ","))
		})
	})
	m.Lock()
	defer m.Unlock()
	return m.updateKeyspaceForGroupLocked(userKind, id, keyspaceID, mutation)
}

func (m *GroupManager) updateKeyspaceForGroupLocked(userKind endpoint.UserKind, groupID uint64, keyspaceID uint32, mutation int) error {
	kg := m.groups[userKind].Get(uint32(groupID))
	if kg == nil {
		return ErrKeyspaceGroupNotExists(uint32(groupID))
	}
	if kg.IsSplitting() {
		return ErrKeyspaceGroupInSplit(uint32(groupID))
	}
	if kg.IsMerging() {
		return ErrKeyspaceGroupInMerging(uint32(groupID))
	}

	changed := false

	switch mutation {
	case opAdd:
		if !slice.Contains(kg.Keyspaces, keyspaceID) {
			kg.Keyspaces = append(kg.Keyspaces, keyspaceID)
			changed = true
		}
	case opDelete:
		lenOfKeyspaces := len(kg.Keyspaces)
		kg.Keyspaces = slice.Remove(kg.Keyspaces, keyspaceID)
		if lenOfKeyspaces != len(kg.Keyspaces) {
			changed = true
		}
	}

	if changed {
		if err := m.saveKeyspaceGroups([]*endpoint.KeyspaceGroup{kg}, true); err != nil {
			return err
		}
		m.groups[userKind].Put(kg)
	}
	return nil
}

// UpdateKeyspaceGroup updates the keyspace group.
func (m *GroupManager) UpdateKeyspaceGroup(oldGroupID, newGroupID string, oldUserKind, newUserKind endpoint.UserKind, keyspaceID uint32) error {
	// when server is not in API mode, we don't need to update the keyspace group
	if m == nil {
		return nil
	}
	oldID, err := strconv.ParseUint(oldGroupID, 10, 64)
	if err != nil {
		return err
	}
	newID, err := strconv.ParseUint(newGroupID, 10, 64)
	if err != nil {
		return err
	}

	m.Lock()
	defer m.Unlock()
	oldKG := m.groups[oldUserKind].Get(uint32(oldID))
	if oldKG == nil {
		return errors.Errorf("keyspace group %s not found in %s group", oldGroupID, oldUserKind)
	}
	newKG := m.groups[newUserKind].Get(uint32(newID))
	if newKG == nil {
		return errors.Errorf("keyspace group %s not found in %s group", newGroupID, newUserKind)
	}
	if oldKG.IsSplitting() {
		return ErrKeyspaceGroupInSplit(uint32(oldID))
	} else if newKG.IsSplitting() {
		return ErrKeyspaceGroupInSplit(uint32(newID))
	} else if oldKG.IsMerging() {
		return ErrKeyspaceGroupInMerging(uint32(oldID))
	} else if newKG.IsMerging() {
		return ErrKeyspaceGroupInMerging(uint32(newID))
	}

	var updateOld, updateNew bool
	if !slice.Contains(newKG.Keyspaces, keyspaceID) {
		newKG.Keyspaces = append(newKG.Keyspaces, keyspaceID)
		updateNew = true
	}

	lenOfOldKeyspaces := len(oldKG.Keyspaces)
	oldKG.Keyspaces = slice.Remove(oldKG.Keyspaces, keyspaceID)
	if lenOfOldKeyspaces != len(oldKG.Keyspaces) {
		updateOld = true
	}

	if err := m.saveKeyspaceGroups([]*endpoint.KeyspaceGroup{oldKG, newKG}, true); err != nil {
		return err
	}

	if updateOld {
		m.groups[oldUserKind].Put(oldKG)
	}

	if updateNew {
		m.groups[newUserKind].Put(newKG)
	}

	return nil
}

// SplitKeyspaceGroupByID splits the keyspace group by ID into a new keyspace group with the given new ID.
// And the keyspaces in the old keyspace group will be moved to the new keyspace group.
func (m *GroupManager) SplitKeyspaceGroupByID(
	splitSourceID, splitTargetID uint32,
	keyspaces []uint32, keyspaceIDRange ...uint32,
) error {
	var splitSourceKg, splitTargetKg *endpoint.KeyspaceGroup
	m.Lock()
	defer m.Unlock()
	if err := m.store.RunInTxn(m.ctx, func(txn kv.Txn) (err error) {
		// Load the old keyspace group first.
		splitSourceKg, err = m.store.LoadKeyspaceGroup(txn, splitSourceID)
		if err != nil {
			return err
		}
		if splitSourceKg == nil {
			return ErrKeyspaceGroupNotExists(splitSourceID)
		}
		// A keyspace group can not take part in multiple split processes.
		if splitSourceKg.IsSplitting() {
			return ErrKeyspaceGroupInSplit(splitSourceID)
		}
		// A keyspace group can not be split when it is in merging.
		if splitSourceKg.IsMerging() {
			return ErrKeyspaceGroupInMerging(splitSourceID)
		}
		// Build the new keyspace groups for split source and target.
		var startKeyspaceID, endKeyspaceID uint32
		if len(keyspaceIDRange) >= 2 {
			startKeyspaceID, endKeyspaceID = keyspaceIDRange[0], keyspaceIDRange[1]
		}
		splitSourceKeyspaces, splitTargetKeyspaces, err := buildSplitKeyspaces(
			splitSourceKg.Keyspaces, keyspaces, startKeyspaceID, endKeyspaceID)
		if err != nil {
			return err
		}
		// Check if the source keyspace group has enough replicas.
		if len(splitSourceKg.Members) < constant.DefaultKeyspaceGroupReplicaCount {
			return ErrKeyspaceGroupNotEnoughReplicas
		}
		// Check if the new keyspace group already exists.
		splitTargetKg, err = m.store.LoadKeyspaceGroup(txn, splitTargetID)
		if err != nil {
			return err
		}
		if splitTargetKg != nil {
			return ErrKeyspaceGroupExists
		}
		// Update the old keyspace group.
		splitSourceKg.Keyspaces = splitSourceKeyspaces
		splitSourceKg.SplitState = &endpoint.SplitState{
			SplitSource: splitSourceKg.ID,
		}
		if err = m.store.SaveKeyspaceGroup(txn, splitSourceKg); err != nil {
			return err
		}
		splitTargetKg = &endpoint.KeyspaceGroup{
			ID: splitTargetID,
			// Keep the same user kind and members as the old keyspace group.
			UserKind:  splitSourceKg.UserKind,
			Members:   splitSourceKg.Members,
			Keyspaces: splitTargetKeyspaces,
			SplitState: &endpoint.SplitState{
				SplitSource: splitSourceKg.ID,
			},
		}
		// Create the new split keyspace group.
		return m.store.SaveKeyspaceGroup(txn, splitTargetKg)
	}); err != nil {
		return err
	}
	// Update the keyspace group cache.
	m.groups[endpoint.StringUserKind(splitSourceKg.UserKind)].Put(splitSourceKg)
	m.groups[endpoint.StringUserKind(splitTargetKg.UserKind)].Put(splitTargetKg)
	return nil
}

func buildSplitKeyspaces(
	// `old` is the original keyspace list which will be split out,
	// `new` is the keyspace list which will be split from the old keyspace list.
	old, new []uint32,
	startKeyspaceID, endKeyspaceID uint32,
) ([]uint32, []uint32, error) {
	oldNum, newNum := len(old), len(new)
	// Split according to the new keyspace list.
	if newNum != 0 {
		if newNum > oldNum {
			return nil, nil, ErrKeyspaceNotInKeyspaceGroup
		}
		var (
			oldKeyspaceMap = make(map[uint32]struct{}, oldNum)
			newKeyspaceMap = make(map[uint32]struct{}, newNum)
		)
		for _, keyspace := range old {
			oldKeyspaceMap[keyspace] = struct{}{}
		}
		for _, keyspace := range new {
			if keyspace == constant.DefaultKeyspaceID {
				return nil, nil, ErrModifyDefaultKeyspace
			}
			if _, ok := oldKeyspaceMap[keyspace]; !ok {
				return nil, nil, ErrKeyspaceNotInKeyspaceGroup
			}
			newKeyspaceMap[keyspace] = struct{}{}
		}
		// Get the split keyspace list for the old keyspace group.
		oldSplit := make([]uint32, 0, oldNum-newNum)
		for _, keyspace := range old {
			if _, ok := newKeyspaceMap[keyspace]; !ok {
				oldSplit = append(oldSplit, keyspace)
			}
		}
		// If newNum != len(newKeyspaceMap), it means the provided new keyspace list contains
		// duplicate keyspaces, and we need to dedup them (https://github.com/tikv/pd/issues/6687);
		// otherwise, we can just return the old split and new keyspace list.
		if newNum == len(newKeyspaceMap) {
			return oldSplit, new, nil
		}
		newSplit := make([]uint32, 0, len(newKeyspaceMap))
		for keyspace := range newKeyspaceMap {
			newSplit = append(newSplit, keyspace)
		}
		return oldSplit, newSplit, nil
	}
	// Split according to the start and end keyspace ID.
	if startKeyspaceID == 0 && endKeyspaceID == 0 {
		return nil, nil, ErrKeyspaceNotInKeyspaceGroup
	}
	var (
		newSplit       = make([]uint32, 0, oldNum)
		newKeyspaceMap = make(map[uint32]struct{}, newNum)
	)
	for _, keyspace := range old {
		if keyspace == constant.DefaultKeyspaceID {
			// The source keyspace group must be the default keyspace group and we always keep the default
			// keyspace in the default keyspace group.
			continue
		}
		if startKeyspaceID <= keyspace && keyspace <= endKeyspaceID {
			newSplit = append(newSplit, keyspace)
			newKeyspaceMap[keyspace] = struct{}{}
		}
	}
	// Check if the new keyspace list is empty.
	if len(newSplit) == 0 {
		return nil, nil, ErrKeyspaceGroupWithEmptyKeyspace
	}
	// Get the split keyspace list for the old keyspace group.
	oldSplit := make([]uint32, 0, oldNum-len(newSplit))
	for _, keyspace := range old {
		if _, ok := newKeyspaceMap[keyspace]; !ok {
			oldSplit = append(oldSplit, keyspace)
		}
	}
	return oldSplit, newSplit, nil
}

// FinishSplitKeyspaceByID finishes the split keyspace group by the split target ID.
func (m *GroupManager) FinishSplitKeyspaceByID(splitTargetID uint32) error {
	var splitTargetKg, splitSourceKg *endpoint.KeyspaceGroup
	m.Lock()
	defer m.Unlock()
	if err := m.store.RunInTxn(m.ctx, func(txn kv.Txn) (err error) {
		// Load the split target keyspace group first.
		splitTargetKg, err = m.store.LoadKeyspaceGroup(txn, splitTargetID)
		if err != nil {
			return err
		}
		if splitTargetKg == nil {
			return ErrKeyspaceGroupNotExists(splitTargetID)
		}
		// Check if it's in the split state.
		if !splitTargetKg.IsSplitTarget() {
			return ErrKeyspaceGroupNotInSplit(splitTargetID)
		}
		// Load the split source keyspace group then.
		splitSourceKg, err = m.store.LoadKeyspaceGroup(txn, splitTargetKg.SplitSource())
		if err != nil {
			return err
		}
		if splitSourceKg == nil {
			return ErrKeyspaceGroupNotExists(splitTargetKg.SplitSource())
		}
		if !splitSourceKg.IsSplitSource() {
			return ErrKeyspaceGroupNotInSplit(splitTargetKg.SplitSource())
		}
		splitTargetKg.SplitState = nil
		splitSourceKg.SplitState = nil
		err = m.store.SaveKeyspaceGroup(txn, splitTargetKg)
		if err != nil {
			return err
		}
		return m.store.SaveKeyspaceGroup(txn, splitSourceKg)
	}); err != nil {
		return err
	}
	// Update the keyspace group cache.
	m.groups[endpoint.StringUserKind(splitTargetKg.UserKind)].Put(splitTargetKg)
	m.groups[endpoint.StringUserKind(splitSourceKg.UserKind)].Put(splitSourceKg)
	log.Info("finish split keyspace group", zap.Uint32("split-source-id", splitSourceKg.ID), zap.Uint32("split-target-id", splitTargetID))
	return nil
}

// GetNodesCount returns the count of nodes.
func (m *GroupManager) GetNodesCount() int {
	if m.nodesBalancer == nil {
		return 0
	}
	return m.nodesBalancer.Len()
}

// AllocNodesForKeyspaceGroup allocates nodes for the keyspace group.
func (m *GroupManager) AllocNodesForKeyspaceGroup(id uint32, existMembers map[string]struct{}, desiredReplicaCount int) ([]endpoint.KeyspaceGroupMember, error) {
	m.Lock()
	defer m.Unlock()
	ctx, cancel := context.WithTimeout(m.ctx, allocNodesTimeout)
	defer cancel()
	ticker := time.NewTicker(allocNodesInterval)
	defer ticker.Stop()

	var kg *endpoint.KeyspaceGroup
	nodes := make([]endpoint.KeyspaceGroupMember, 0, desiredReplicaCount)
	err := m.store.RunInTxn(m.ctx, func(txn kv.Txn) error {
		var err error
		kg, err = m.store.LoadKeyspaceGroup(txn, id)
		if err != nil {
			return err
		}
		if kg == nil {
			return ErrKeyspaceGroupNotExists(id)
		}
		if kg.IsSplitting() {
			return ErrKeyspaceGroupInSplit(id)
		}
		if kg.IsMerging() {
			return ErrKeyspaceGroupInMerging(id)
		}

		for addr := range existMembers {
			nodes = append(nodes, endpoint.KeyspaceGroupMember{
				Address:  addr,
				Priority: constant.DefaultKeyspaceGroupReplicaPriority,
			})
		}

		for len(existMembers) < desiredReplicaCount {
			select {
			case <-ctx.Done():
				return nil
			case <-ticker.C:
			}
			if m.GetNodesCount() == 0 { // double check
				return ErrNoAvailableNode
			}
			if len(existMembers) == m.GetNodesCount() {
				break
			}
			addr := m.nodesBalancer.Next()
			if addr == "" {
				return ErrNoAvailableNode
			}
			if _, ok := existMembers[addr]; ok {
				continue
			}
			existMembers[addr] = struct{}{}
			nodes = append(nodes, endpoint.KeyspaceGroupMember{
				Address:  addr,
				Priority: constant.DefaultKeyspaceGroupReplicaPriority,
			})
		}
		kg.Members = nodes
		return m.store.SaveKeyspaceGroup(txn, kg)
	})
	if err != nil {
		return nil, err
	}
	m.groups[endpoint.StringUserKind(kg.UserKind)].Put(kg)
	log.Info("alloc nodes for keyspace group",
		zap.Uint32("keyspace-group-id", id),
		zap.Reflect("nodes", nodes))
	return nodes, nil
}

// SetNodesForKeyspaceGroup sets the nodes for the keyspace group.
func (m *GroupManager) SetNodesForKeyspaceGroup(id uint32, nodes []string) error {
	m.Lock()
	defer m.Unlock()
	var kg *endpoint.KeyspaceGroup
	err := m.store.RunInTxn(m.ctx, func(txn kv.Txn) error {
		var err error
		kg, err = m.store.LoadKeyspaceGroup(txn, id)
		if err != nil {
			return err
		}
		if kg == nil {
			return ErrKeyspaceGroupNotExists(id)
		}
		if kg.IsSplitting() {
			return ErrKeyspaceGroupInSplit(id)
		}
		if kg.IsMerging() {
			return ErrKeyspaceGroupInMerging(id)
		}
		members := make([]endpoint.KeyspaceGroupMember, 0, len(nodes))
		for _, node := range nodes {
			members = append(members, endpoint.KeyspaceGroupMember{
				Address:  node,
				Priority: constant.DefaultKeyspaceGroupReplicaPriority,
			})
		}
		kg.Members = members
		return m.store.SaveKeyspaceGroup(txn, kg)
	})
	if err != nil {
		return err
	}
	m.groups[endpoint.StringUserKind(kg.UserKind)].Put(kg)
	return nil
}

// SetPriorityForKeyspaceGroup sets the priority of node for the keyspace group.
func (m *GroupManager) SetPriorityForKeyspaceGroup(id uint32, node string, priority int) error {
	m.Lock()
	defer m.Unlock()
	var kg *endpoint.KeyspaceGroup
	err := m.store.RunInTxn(m.ctx, func(txn kv.Txn) error {
		var err error
		kg, err = m.store.LoadKeyspaceGroup(txn, id)
		if err != nil {
			return err
		}
		if kg == nil {
			return ErrKeyspaceGroupNotExists(id)
		}
		if kg.IsSplitting() {
			return ErrKeyspaceGroupInSplit(id)
		}
		if kg.IsMerging() {
			return ErrKeyspaceGroupInMerging(id)
		}
		inKeyspaceGroup := false
		members := make([]endpoint.KeyspaceGroupMember, 0, len(kg.Members))
		for _, member := range kg.Members {
			if member.IsAddressEquivalent(node) {
				inKeyspaceGroup = true
				member.Priority = priority
			}
			members = append(members, member)
		}
		if !inKeyspaceGroup {
			return ErrNodeNotInKeyspaceGroup
		}
		kg.Members = members
		return m.store.SaveKeyspaceGroup(txn, kg)
	})
	if err != nil {
		return err
	}
	m.groups[endpoint.StringUserKind(kg.UserKind)].Put(kg)
	return nil
}

// IsExistNode checks if the node exists.
func (m *GroupManager) IsExistNode(addr string) (bool, string) {
	nodes := m.nodesBalancer.GetAll()
	for _, node := range nodes {
		if typeutil.EqualBaseURLs(node, addr) {
			return true, node
		}
	}
	return false, ""
}

// MergeKeyspaceGroups merges the keyspace group in the list into the target keyspace group.
func (m *GroupManager) MergeKeyspaceGroups(mergeTargetID uint32, mergeList []uint32) error {
	mergeListNum := len(mergeList)
	if mergeListNum == 0 {
		return nil
	}
	// The transaction below will:
	//   - Load and delete the keyspace groups in the merge list.
	//   - Load and update the target keyspace group.
	// So we pre-check the number of operations to avoid exceeding the maximum number of etcd transaction.
	if (mergeListNum+1)*2 > etcdutil.MaxEtcdTxnOps {
		return ErrExceedMaxEtcdTxnOps
	}
	if slice.Contains(mergeList, constant.DefaultKeyspaceGroupID) {
		return ErrModifyDefaultKeyspaceGroup
	}
	var (
		groups        = make(map[uint32]*endpoint.KeyspaceGroup, mergeListNum+1)
		mergeTargetKg *endpoint.KeyspaceGroup
	)
	m.Lock()
	defer m.Unlock()
	if err := m.store.RunInTxn(m.ctx, func(txn kv.Txn) (err error) {
		// Load and check all keyspace groups first.
		for _, kgID := range append(mergeList, mergeTargetID) {
			kg, err := m.store.LoadKeyspaceGroup(txn, kgID)
			if err != nil {
				return err
			}
			if kg == nil {
				return ErrKeyspaceGroupNotExists(kgID)
			}
			// A keyspace group can not be merged if it's in splitting.
			if kg.IsSplitting() {
				return ErrKeyspaceGroupInSplit(kgID)
			}
			// A keyspace group can not be split when it is in merging.
			if kg.IsMerging() {
				return ErrKeyspaceGroupInMerging(kgID)
			}
			groups[kgID] = kg
		}
		// Build the new keyspaces for the merge target keyspace group.
		mergeTargetKg = groups[mergeTargetID]
		keyspaces := make(map[uint32]struct{})
		for _, keyspace := range mergeTargetKg.Keyspaces {
			keyspaces[keyspace] = struct{}{}
		}
		for _, kgID := range mergeList {
			kg := groups[kgID]
			for _, keyspace := range kg.Keyspaces {
				keyspaces[keyspace] = struct{}{}
			}
		}
		mergedKeyspaces := make([]uint32, 0, len(keyspaces))
		for keyspace := range keyspaces {
			mergedKeyspaces = append(mergedKeyspaces, keyspace)
		}
		sort.Slice(mergedKeyspaces, func(i, j int) bool {
			return mergedKeyspaces[i] < mergedKeyspaces[j]
		})
		mergeTargetKg.Keyspaces = mergedKeyspaces
		// Update the merge state of the target keyspace group.
		mergeTargetKg.MergeState = &endpoint.MergeState{
			MergeList: mergeList,
		}
		err = m.store.SaveKeyspaceGroup(txn, mergeTargetKg)
		if err != nil {
			return err
		}
		// Delete the keyspace groups in merge list and move the keyspaces in it to the target keyspace group.
		for _, kgID := range mergeList {
			if err := m.store.DeleteKeyspaceGroup(txn, kgID); err != nil {
				return err
			}
		}
		return nil
	}); err != nil {
		return err
	}
	// Update the keyspace group cache.
	m.groups[endpoint.StringUserKind(mergeTargetKg.UserKind)].Put(mergeTargetKg)
	for _, kgID := range mergeList {
		kg := groups[kgID]
		m.groups[endpoint.StringUserKind(kg.UserKind)].Remove(kgID)
	}
	return nil
}

// FinishMergeKeyspaceByID finishes the merging keyspace group by the merge target ID.
func (m *GroupManager) FinishMergeKeyspaceByID(mergeTargetID uint32) error {
	var (
		mergeTargetKg *endpoint.KeyspaceGroup
		mergeList     []uint32
	)
	m.Lock()
	defer m.Unlock()
	if err := m.store.RunInTxn(m.ctx, func(txn kv.Txn) (err error) {
		// Load the merge target keyspace group first.
		mergeTargetKg, err = m.store.LoadKeyspaceGroup(txn, mergeTargetID)
		if err != nil {
			return err
		}
		if mergeTargetKg == nil {
			return ErrKeyspaceGroupNotExists(mergeTargetID)
		}
		// Check if it's in the merging state.
		if !mergeTargetKg.IsMergeTarget() {
			return ErrKeyspaceGroupNotInMerging(mergeTargetID)
		}
		// Make sure all merging keyspace groups are deleted.
		for _, kgID := range mergeTargetKg.MergeState.MergeList {
			kg, err := m.store.LoadKeyspaceGroup(txn, kgID)
			if err != nil {
				return err
			}
			if kg != nil {
				return ErrKeyspaceGroupNotInMerging(kgID)
			}
		}
		mergeList = mergeTargetKg.MergeState.MergeList
		mergeTargetKg.MergeState = nil
		return m.store.SaveKeyspaceGroup(txn, mergeTargetKg)
	}); err != nil {
		return err
	}
	// Update the keyspace group cache.
	m.groups[endpoint.StringUserKind(mergeTargetKg.UserKind)].Put(mergeTargetKg)
	log.Info("finish merge keyspace group",
		zap.Uint32("merge-target-id", mergeTargetKg.ID),
		zap.Reflect("merge-list", mergeList))
	return nil
}

// MergeAllIntoDefaultKeyspaceGroup merges all other keyspace groups into the default keyspace group.
func (m *GroupManager) MergeAllIntoDefaultKeyspaceGroup() error {
	defer logutil.LogPanic()
	// Since we don't take the default keyspace group into account,
	// the number of unmerged keyspace groups is -1.
	unmergedGroupNum := -1
	// Calculate the total number of keyspace groups to merge.
	for _, groups := range m.groups {
		unmergedGroupNum += groups.Len()
	}
	mergedGroupNum := 0
	// Start to merge all keyspace groups into the default one.
	for userKind, groups := range m.groups {
		mergeNum := groups.Len()
		log.Info("start to merge all keyspace groups into the default one",
			zap.Stringer("user-kind", userKind),
			zap.Int("merge-num", mergeNum),
			zap.Int("merged-group-num", mergedGroupNum),
			zap.Int("unmerged-group-num", unmergedGroupNum))
		if mergeNum == 0 {
			continue
		}
		var (
			maxBatchSize  = etcdutil.MaxEtcdTxnOps/2 - 1
			groupsToMerge = make([]uint32, 0, maxBatchSize)
		)
		for idx, group := range groups.GetAll() {
			if group.ID == constant.DefaultKeyspaceGroupID {
				continue
			}
			groupsToMerge = append(groupsToMerge, group.ID)
			if len(groupsToMerge) < maxBatchSize && idx < mergeNum-1 {
				continue
			}
			log.Info("merge keyspace groups into the default one",
				zap.Int("index", idx),
				zap.Int("batch-size", len(groupsToMerge)),
				zap.Int("merge-num", mergeNum),
				zap.Int("merged-group-num", mergedGroupNum),
				zap.Int("unmerged-group-num", unmergedGroupNum))
			// Reach the batch size, merge them into the default keyspace group.
			if err := m.MergeKeyspaceGroups(constant.DefaultKeyspaceGroupID, groupsToMerge); err != nil {
				log.Error("failed to merge all keyspace groups into the default one",
					zap.Int("index", idx),
					zap.Int("batch-size", len(groupsToMerge)),
					zap.Int("merge-num", mergeNum),
					zap.Int("merged-group-num", mergedGroupNum),
					zap.Int("unmerged-group-num", unmergedGroupNum),
					zap.Error(err))
				return err
			}
			// Wait for the merge to finish.
			ctx, cancel := context.WithTimeout(m.ctx, time.Minute)
			ticker := time.NewTicker(time.Second)
		checkLoop:
			for {
				select {
				case <-ctx.Done():
					log.Info("cancel merging all keyspace groups into the default one",
						zap.Int("index", idx),
						zap.Int("batch-size", len(groupsToMerge)),
						zap.Int("merge-num", mergeNum),
						zap.Int("merged-group-num", mergedGroupNum),
						zap.Int("unmerged-group-num", unmergedGroupNum))
					cancel()
					ticker.Stop()
					return nil
				case <-ticker.C:
					kg, err := m.GetKeyspaceGroupByID(constant.DefaultKeyspaceGroupID)
					if err != nil {
						log.Error("failed to check the default keyspace group merge state",
							zap.Int("index", idx),
							zap.Int("batch-size", len(groupsToMerge)),
							zap.Int("merge-num", mergeNum),
							zap.Int("merged-group-num", mergedGroupNum),
							zap.Int("unmerged-group-num", unmergedGroupNum),
							zap.Error(err))
						cancel()
						ticker.Stop()
						return err
					}
					if !kg.IsMergeTarget() {
						break checkLoop
					}
				}
			}
			cancel()
			ticker.Stop()
			mergedGroupNum += len(groupsToMerge)
			unmergedGroupNum -= len(groupsToMerge)
			groupsToMerge = groupsToMerge[:0]
		}
	}
	log.Info("finish merging all keyspace groups into the default one",
		zap.Int("merged-group-num", mergedGroupNum),
		zap.Int("unmerged-group-num", unmergedGroupNum))
	return nil
}

// GetKeyspaceGroupPrimaryByID returns the primary node of the keyspace group by ID.
func (m *GroupManager) GetKeyspaceGroupPrimaryByID(id uint32) (string, error) {
	// check if the keyspace group exists
	kg, err := m.GetKeyspaceGroupByID(id)
	if err != nil {
		return "", err
	}
	if kg == nil {
		return "", ErrKeyspaceGroupNotExists(id)
	}

<<<<<<< HEAD
	primaryPath := endpoint.KeyspaceGroupPrimaryPath(id)
=======
	rootPath := keypath.TSOSvcRootPath()
	primaryPath := keypath.KeyspaceGroupPrimaryPath(rootPath, id)
>>>>>>> b27f021b
	leader := &tsopb.Participant{}
	ok, _, err := etcdutil.GetProtoMsgWithModRev(m.client, primaryPath, leader)
	if err != nil {
		return "", err
	}
	if !ok {
		return "", ErrKeyspaceGroupPrimaryNotFound
	}
	// The format of leader name is address-groupID.
	contents := strings.Split(leader.GetName(), "-")
	return contents[0], err
}<|MERGE_RESOLUTION|>--- conflicted
+++ resolved
@@ -105,11 +105,7 @@
 	// If the etcd client is not nil, start the watch loop for the registered tso servers.
 	// The PD(TSO) Client relies on this info to discover tso servers.
 	if m.client != nil {
-<<<<<<< HEAD
-		m.initTSONodesWatcher(m.client, global.ClusterID())
-=======
 		m.initTSONodesWatcher(m.client)
->>>>>>> b27f021b
 		m.tsoNodesWatcher.StartWatchLoop()
 	}
 	return m
@@ -1156,12 +1152,7 @@
 		return "", ErrKeyspaceGroupNotExists(id)
 	}
 
-<<<<<<< HEAD
 	primaryPath := endpoint.KeyspaceGroupPrimaryPath(id)
-=======
-	rootPath := keypath.TSOSvcRootPath()
-	primaryPath := keypath.KeyspaceGroupPrimaryPath(rootPath, id)
->>>>>>> b27f021b
 	leader := &tsopb.Participant{}
 	ok, _, err := etcdutil.GetProtoMsgWithModRev(m.client, primaryPath, leader)
 	if err != nil {
