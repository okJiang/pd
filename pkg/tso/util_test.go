// Copyright 2023 TiKV Project Authors.
//
// Licensed under the Apache License, Version 2.0 (the "License");
// you may not use this file except in compliance with the License.
// You may obtain a copy of the License at
//
//     http://www.apache.org/licenses/LICENSE-2.0
//
// Unless required by applicable law or agreed to in writing, software
// distributed under the License is distributed on an "AS IS" BASIS,
// WITHOUT WARRANTIES OR CONDITIONS OF ANY KIND, either express or implied.
// See the License for the specific language governing permissions and
// limitations under the License.

package tso

import (
	"testing"

	"github.com/stretchr/testify/require"
	"github.com/tikv/pd/pkg/utils/keypath"
)

func TestExtractKeyspaceGroupIDFromKeyspaceGroupMembershipPath(t *testing.T) {
	re := require.New(t)

	compiledRegexp := keypath.GetCompiledKeyspaceGroupIDRegexp()

	rightCases := []struct {
		path string
		id   uint32
	}{
		{path: "/pd/{cluster_id}/tso/keyspace_groups/membership/00000", id: 0},
		{path: "/pd/{cluster_id}/tso/keyspace_groups/membership/00001", id: 1},
		{path: "/pd/{cluster_id}/tso/keyspace_groups/membership/12345", id: 12345},
		{path: "/pd/{cluster_id}/tso/keyspace_groups/membership/99999", id: 99999},
		{path: "tso/keyspace_groups/membership/00000", id: 0},
		{path: "tso/keyspace_groups/membership/00001", id: 1},
		{path: "tso/keyspace_groups/membership/12345", id: 12345},
		{path: "tso/keyspace_groups/membership/99999", id: 99999},
	}

	for _, tt := range rightCases {
		id, err := ExtractKeyspaceGroupIDFromPath(compiledRegexp, tt.path)
		re.Equal(tt.id, id)
		re.NoError(err)
	}

	wrongCases := []struct {
		path string
	}{
		{path: ""},
		{path: "00001"},
		{path: "xxx/keyspace_groups/membership/00001"},
		{path: "tso/xxxxxxxxxxxxxxx/membership/00001"},
		{path: "tso/keyspace_groups/xxxxxxxxxx/00001"},
		{path: "/pd/{cluster_id}/tso/keyspace_groups/xxxxxxxxxx/00001"},
		{path: "/pd/{cluster_id}/xxx/keyspace_groups/membership/00001"},
		{path: "/pd/{cluster_id}/tso/xxxxxxxxxxxxxxx/membership/00001"},
		{path: "/pd/{cluster_id}/tso/keyspace_groups/membership/"},
		{path: "/pd/{cluster_id}/tso/keyspace_groups/membership/0"},
		{path: "/pd/{cluster_id}/tso/keyspace_groups/membership/0001"},
		{path: "/pd/{cluster_id}/tso/keyspace_groups/membership/123456"},
		{path: "/pd/{cluster_id}/tso/keyspace_groups/membership/1234a"},
		{path: "/pd/{cluster_id}/tso/keyspace_groups/membership/12345a"},
	}

	for _, tt := range wrongCases {
		_, err := ExtractKeyspaceGroupIDFromPath(compiledRegexp, tt.path)
		re.Error(err)
	}
}

func TestExtractKeyspaceGroupIDFromKeyspaceGroupPrimaryPath(t *testing.T) {
	re := require.New(t)

<<<<<<< HEAD
	compiledRegexp := endpoint.GetCompiledNonDefaultIDRegexp()
=======
	compiledRegexp := keypath.GetCompiledNonDefaultIDRegexp()
>>>>>>> b27f021b

	rightCases := []struct {
		path string
		id   uint32
	}{
		{path: "/ms/0/tso/keyspace_groups/election/00001/primary", id: 1},
		{path: "/ms/0/tso/keyspace_groups/election/12345/primary", id: 12345},
		{path: "/ms/0/tso/keyspace_groups/election/99999/primary", id: 99999},
	}

	for _, tt := range rightCases {
		id, err := ExtractKeyspaceGroupIDFromPath(compiledRegexp, tt.path)
		re.Equal(tt.id, id)
		re.NoError(err)
	}
}<|MERGE_RESOLUTION|>--- conflicted
+++ resolved
@@ -74,11 +74,7 @@
 func TestExtractKeyspaceGroupIDFromKeyspaceGroupPrimaryPath(t *testing.T) {
 	re := require.New(t)
 
-<<<<<<< HEAD
-	compiledRegexp := endpoint.GetCompiledNonDefaultIDRegexp()
-=======
 	compiledRegexp := keypath.GetCompiledNonDefaultIDRegexp()
->>>>>>> b27f021b
 
 	rightCases := []struct {
 		path string
