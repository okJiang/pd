// Copyright 2017 TiKV Project Authors.
//
// Licensed under the Apache License, Version 2.0 (the "License");
// you may not use this file except in compliance with the License.
// You may obtain a copy of the License at
//
//     http://www.apache.org/licenses/LICENSE-2.0
//
// Unless required by applicable law or agreed to in writing, software
// distributed under the License is distributed on an "AS IS" BASIS,
// WITHOUT WARRANTIES OR CONDITIONS OF ANY KIND, either express or implied.
// See the License for the specific language governing permissions and
// limitations under the License.

package hbstream

import (
	"context"
	"strconv"
	"sync"
	"time"

	"github.com/pingcap/errors"
	"github.com/pingcap/kvproto/pkg/metapb"
	"github.com/pingcap/kvproto/pkg/pdpb"
	"github.com/pingcap/kvproto/pkg/schedulingpb"
	"github.com/pingcap/log"
	"github.com/tikv/pd/pkg/core"
	"github.com/tikv/pd/pkg/errs"
	"github.com/tikv/pd/pkg/global"
	"github.com/tikv/pd/pkg/mcs/utils/constant"
	"github.com/tikv/pd/pkg/utils/keypath"
	"github.com/tikv/pd/pkg/utils/logutil"
	"go.uber.org/zap"
)

// Operation is detailed scheduling step of a region.
type Operation struct {
	ChangePeer *pdpb.ChangePeer
	// Pd can return transfer_leader to let TiKV does leader transfer itself.
	TransferLeader *pdpb.TransferLeader
	Merge          *pdpb.Merge
	// PD sends split_region to let TiKV split a region into two regions.
	SplitRegion     *pdpb.SplitRegion
	ChangePeerV2    *pdpb.ChangePeerV2
	SwitchWitnesses *pdpb.BatchSwitchWitness
}

// HeartbeatStream is an interface.
type HeartbeatStream interface {
	Send(core.RegionHeartbeatResponse) error
}

const (
	heartbeatStreamKeepAliveInterval = time.Minute
	heartbeatChanCapacity            = 1024
)

type streamUpdate struct {
	storeID uint64
	stream  HeartbeatStream
}

// HeartbeatStreams is the bridge of communication with TIKV instance.
type HeartbeatStreams struct {
	wg             sync.WaitGroup
	hbStreamCtx    context.Context
	hbStreamCancel context.CancelFunc
	clusterID      uint64
	streams        map[uint64]HeartbeatStream
	msgCh          chan core.RegionHeartbeatResponse
	streamCh       chan streamUpdate
	storeInformer  core.StoreSetInformer
	typ            string
	needRun        bool // For test only.
}

// NewHeartbeatStreams creates a new HeartbeatStreams which enable background running by default.
func NewHeartbeatStreams(ctx context.Context, typ string, storeInformer core.StoreSetInformer) *HeartbeatStreams {
	return newHbStreams(ctx, typ, storeInformer, true)
}

// NewTestHeartbeatStreams creates a new HeartbeatStreams for test purpose only.
// Please use NewHeartbeatStreams for other usage.
func NewTestHeartbeatStreams(ctx context.Context, storeInformer core.StoreSetInformer, needRun bool) *HeartbeatStreams {
	return newHbStreams(ctx, "", storeInformer, needRun)
}

func newHbStreams(ctx context.Context, typ string, storeInformer core.StoreSetInformer, needRun bool) *HeartbeatStreams {
	hbStreamCtx, hbStreamCancel := context.WithCancel(ctx)
	hs := &HeartbeatStreams{
		hbStreamCtx:    hbStreamCtx,
		hbStreamCancel: hbStreamCancel,
<<<<<<< HEAD
		clusterID:      global.ClusterID(),
=======
		clusterID:      keypath.ClusterID(),
>>>>>>> b27f021b
		streams:        make(map[uint64]HeartbeatStream),
		msgCh:          make(chan core.RegionHeartbeatResponse, heartbeatChanCapacity),
		streamCh:       make(chan streamUpdate, 1),
		storeInformer:  storeInformer,
		typ:            typ,
		needRun:        needRun,
	}
	if needRun {
		hs.wg.Add(1)
		go hs.run()
	}
	return hs
}

func (s *HeartbeatStreams) run() {
	defer logutil.LogPanic()

	defer s.wg.Done()

	keepAliveTicker := time.NewTicker(heartbeatStreamKeepAliveInterval)
	defer keepAliveTicker.Stop()

	var keepAlive core.RegionHeartbeatResponse
	switch s.typ {
	case constant.SchedulingServiceName:
		keepAlive = &schedulingpb.RegionHeartbeatResponse{Header: &schedulingpb.ResponseHeader{ClusterId: s.clusterID}}
	default:
		keepAlive = &pdpb.RegionHeartbeatResponse{Header: &pdpb.ResponseHeader{ClusterId: s.clusterID}}
	}

	for {
		select {
		case update := <-s.streamCh:
			s.streams[update.storeID] = update.stream
		case msg := <-s.msgCh:
			storeID := msg.GetTargetPeer().GetStoreId()
			storeLabel := strconv.FormatUint(storeID, 10)
			store := s.storeInformer.GetStore(storeID)
			if store == nil {
				log.Error("failed to get store",
					zap.Uint64("region-id", msg.GetRegionId()),
					zap.Uint64("store-id", storeID), errs.ZapError(errs.ErrGetSourceStore))
				delete(s.streams, storeID)
				continue
			}
			storeAddress := store.GetAddress()
			if stream, ok := s.streams[storeID]; ok {
				if err := stream.Send(msg); err != nil {
					log.Error("send heartbeat message fail",
						zap.Uint64("region-id", msg.GetRegionId()), errs.ZapError(errs.ErrGRPCSend, err))
					delete(s.streams, storeID)
					heartbeatStreamCounter.WithLabelValues(storeAddress, storeLabel, "push", "err").Inc()
				} else {
					heartbeatStreamCounter.WithLabelValues(storeAddress, storeLabel, "push", "ok").Inc()
				}
			} else {
				log.Debug("heartbeat stream not found, skip send message",
					zap.Uint64("region-id", msg.GetRegionId()),
					zap.Uint64("store-id", storeID))
				heartbeatStreamCounter.WithLabelValues(storeAddress, storeLabel, "push", "skip").Inc()
			}
		case <-keepAliveTicker.C:
			for storeID, stream := range s.streams {
				store := s.storeInformer.GetStore(storeID)
				if store == nil {
					log.Error("failed to get store", zap.Uint64("store-id", storeID), errs.ZapError(errs.ErrGetSourceStore))
					delete(s.streams, storeID)
					continue
				}
				storeAddress := store.GetAddress()
				storeLabel := strconv.FormatUint(storeID, 10)
				if err := stream.Send(keepAlive); err != nil {
					log.Warn("send keepalive message fail, store maybe disconnected",
						zap.Uint64("target-store-id", storeID),
						errs.ZapError(err))
					delete(s.streams, storeID)
					heartbeatStreamCounter.WithLabelValues(storeAddress, storeLabel, "keepalive", "err").Inc()
				} else {
					heartbeatStreamCounter.WithLabelValues(storeAddress, storeLabel, "keepalive", "ok").Inc()
				}
			}
		case <-s.hbStreamCtx.Done():
			return
		}
	}
}

// Close closes background running.
func (s *HeartbeatStreams) Close() {
	s.hbStreamCancel()
	s.wg.Wait()
}

// BindStream binds a stream with a specified store.
func (s *HeartbeatStreams) BindStream(storeID uint64, stream HeartbeatStream) {
	update := streamUpdate{
		storeID: storeID,
		stream:  stream,
	}
	select {
	case s.streamCh <- update:
	case <-s.hbStreamCtx.Done():
	}
}

// SendMsg sends a message to related store.
func (s *HeartbeatStreams) SendMsg(region *core.RegionInfo, op *Operation) {
	if region.GetLeader() == nil {
		return
	}

	// TODO: use generic
	var resp core.RegionHeartbeatResponse
	switch s.typ {
	case constant.SchedulingServiceName:
		resp = &schedulingpb.RegionHeartbeatResponse{
			Header:          &schedulingpb.ResponseHeader{ClusterId: s.clusterID},
			RegionId:        region.GetID(),
			RegionEpoch:     region.GetRegionEpoch(),
			TargetPeer:      region.GetLeader(),
			ChangePeer:      op.ChangePeer,
			TransferLeader:  op.TransferLeader,
			Merge:           op.Merge,
			SplitRegion:     op.SplitRegion,
			ChangePeerV2:    op.ChangePeerV2,
			SwitchWitnesses: op.SwitchWitnesses,
		}
	default:
		resp = &pdpb.RegionHeartbeatResponse{
			Header:          &pdpb.ResponseHeader{ClusterId: s.clusterID},
			RegionId:        region.GetID(),
			RegionEpoch:     region.GetRegionEpoch(),
			TargetPeer:      region.GetLeader(),
			ChangePeer:      op.ChangePeer,
			TransferLeader:  op.TransferLeader,
			Merge:           op.Merge,
			SplitRegion:     op.SplitRegion,
			ChangePeerV2:    op.ChangePeerV2,
			SwitchWitnesses: op.SwitchWitnesses,
		}
	}

	select {
	case s.msgCh <- resp:
	case <-s.hbStreamCtx.Done():
	}
}

// SendErr sends a error message to related store.
func (s *HeartbeatStreams) SendErr(errType pdpb.ErrorType, errMsg string, targetPeer *metapb.Peer) {
	msg := &pdpb.RegionHeartbeatResponse{
		Header: &pdpb.ResponseHeader{
			ClusterId: s.clusterID,
			Error: &pdpb.Error{
				Type:    errType,
				Message: errMsg,
			},
		},
		TargetPeer: targetPeer,
	}

	select {
	case s.msgCh <- msg:
	case <-s.hbStreamCtx.Done():
	}
}

// MsgLength gets the length of msgCh.
// For test only.
func (s *HeartbeatStreams) MsgLength() int {
	return len(s.msgCh)
}

// Drain consumes message from msgCh when disable background running.
// For test only.
func (s *HeartbeatStreams) Drain(count int) error {
	if s.needRun {
		return errors.Normalize("hbstream running enabled")
	}
	for range count {
		<-s.msgCh
	}
	return nil
}<|MERGE_RESOLUTION|>--- conflicted
+++ resolved
@@ -27,7 +27,6 @@
 	"github.com/pingcap/log"
 	"github.com/tikv/pd/pkg/core"
 	"github.com/tikv/pd/pkg/errs"
-	"github.com/tikv/pd/pkg/global"
 	"github.com/tikv/pd/pkg/mcs/utils/constant"
 	"github.com/tikv/pd/pkg/utils/keypath"
 	"github.com/tikv/pd/pkg/utils/logutil"
@@ -91,11 +90,7 @@
 	hs := &HeartbeatStreams{
 		hbStreamCtx:    hbStreamCtx,
 		hbStreamCancel: hbStreamCancel,
-<<<<<<< HEAD
-		clusterID:      global.ClusterID(),
-=======
 		clusterID:      keypath.ClusterID(),
->>>>>>> b27f021b
 		streams:        make(map[uint64]HeartbeatStream),
 		msgCh:          make(chan core.RegionHeartbeatResponse, heartbeatChanCapacity),
 		streamCh:       make(chan streamUpdate, 1),
