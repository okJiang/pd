// Copyright 2017 TiKV Project Authors.
//
// Licensed under the Apache License, Version 2.0 (the "License");
// you may not use this file except in compliance with the License.
// You may obtain a copy of the License at
//
//     http://www.apache.org/licenses/LICENSE-2.0
//
// Unless required by applicable law or agreed to in writing, software
// distributed under the License is distributed on an "AS IS" BASIS,
// WITHOUT WARRANTIES OR CONDITIONS OF ANY KIND, either express or implied.
// See the License for the specific language governing permissions and
// limitations under the License.

package mockhbstream

import (
	"context"
	"testing"

	"github.com/pingcap/kvproto/pkg/eraftpb"
	"github.com/pingcap/kvproto/pkg/metapb"
	"github.com/pingcap/kvproto/pkg/pdpb"
	"github.com/stretchr/testify/require"
	"github.com/tikv/pd/pkg/mock/mockcluster"
	"github.com/tikv/pd/pkg/mock/mockconfig"
	"github.com/tikv/pd/pkg/schedule/hbstream"
	"github.com/tikv/pd/pkg/utils/testutil"
)

func TestActivity(t *testing.T) {
	re := require.New(t)
	ctx, cancel := context.WithCancel(context.Background())
	defer cancel()

	cluster := mockcluster.NewCluster(ctx, mockconfig.NewTestOptions())
	cluster.AddRegionStore(1, 1)
	cluster.AddRegionStore(2, 0)
	cluster.AddLeaderRegion(1, 1)
	region := cluster.GetRegion(1)
<<<<<<< HEAD
	hbs := hbstream.NewTestHeartbeatStreams(ctx,  cluster, true)
=======
	hbs := hbstream.NewTestHeartbeatStreams(ctx, cluster, true)
>>>>>>> b27f021b
	stream1, stream2 := NewHeartbeatStream(), NewHeartbeatStream()

	// Active stream is stream1.
	hbs.BindStream(1, stream1)
	testutil.Eventually(re, func() bool {
		msg := &hbstream.Operation{ChangePeer: &pdpb.ChangePeer{Peer: &metapb.Peer{Id: 2, StoreId: 2}, ChangeType: eraftpb.ConfChangeType_AddLearnerNode}}
		hbs.SendMsg(region, msg)
		return stream1.Recv() != nil && stream2.Recv() == nil
	})
	// Rebind to stream2.
	hbs.BindStream(1, stream2)
	testutil.Eventually(re, func() bool {
		msg := &hbstream.Operation{ChangePeer: &pdpb.ChangePeer{Peer: &metapb.Peer{Id: 2, StoreId: 2}, ChangeType: eraftpb.ConfChangeType_AddLearnerNode}}
		hbs.SendMsg(region, msg)
		return stream1.Recv() == nil && stream2.Recv() != nil
	})
	// SendErr to stream2.
	hbs.SendErr(pdpb.ErrorType_UNKNOWN, "test error", &metapb.Peer{Id: 1, StoreId: 1})
	res := stream2.Recv()
	re.NotNil(res)
	re.NotNil(res.(*pdpb.RegionHeartbeatResponse).GetHeader().GetError())
	// Switch back to 1 again.
	hbs.BindStream(1, stream1)
	testutil.Eventually(re, func() bool {
		msg := &hbstream.Operation{ChangePeer: &pdpb.ChangePeer{Peer: &metapb.Peer{Id: 2, StoreId: 2}, ChangeType: eraftpb.ConfChangeType_AddLearnerNode}}
		hbs.SendMsg(region, msg)
		return stream1.Recv() != nil && stream2.Recv() == nil
	})
}<|MERGE_RESOLUTION|>--- conflicted
+++ resolved
@@ -38,11 +38,7 @@
 	cluster.AddRegionStore(2, 0)
 	cluster.AddLeaderRegion(1, 1)
 	region := cluster.GetRegion(1)
-<<<<<<< HEAD
-	hbs := hbstream.NewTestHeartbeatStreams(ctx,  cluster, true)
-=======
 	hbs := hbstream.NewTestHeartbeatStreams(ctx, cluster, true)
->>>>>>> b27f021b
 	stream1, stream2 := NewHeartbeatStream(), NewHeartbeatStream()
 
 	// Active stream is stream1.
