// Copyright 2018 TiKV Project Authors.
//
// Licensed under the Apache License, Version 2.0 (the "License");
// you may not use this file except in compliance with the License.
// You may obtain a copy of the License at
//
//     http://www.apache.org/licenses/LICENSE-2.0
//
// Unless required by applicable law or agreed to in writing, software
// distributed under the License is distributed on an "AS IS" BASIS,
// WITHOUT WARRANTIES OR CONDITIONS OF ANY KIND, either express or implied.
// See the License for the specific language governing permissions and
// limitations under the License.

package tests

import (
	"context"
	"net/http"
	"os"
	"sync"
	"time"

	"github.com/coreos/go-semver/semver"
	"github.com/pingcap/errors"
	"github.com/pingcap/kvproto/pkg/metapb"
	"github.com/pingcap/kvproto/pkg/pdpb"
	"github.com/pingcap/log"
	"github.com/stretchr/testify/require"
	"github.com/tikv/pd/pkg/autoscaling"
	"github.com/tikv/pd/pkg/core"
	"github.com/tikv/pd/pkg/dashboard"
	"github.com/tikv/pd/pkg/errs"
	"github.com/tikv/pd/pkg/global"
	"github.com/tikv/pd/pkg/id"
	"github.com/tikv/pd/pkg/keyspace"
	scheduling "github.com/tikv/pd/pkg/mcs/scheduling/server"
	"github.com/tikv/pd/pkg/mcs/utils/constant"
	"github.com/tikv/pd/pkg/schedule/schedulers"
	"github.com/tikv/pd/pkg/swaggerserver"
	"github.com/tikv/pd/pkg/tso"
	"github.com/tikv/pd/pkg/utils/keypath"
	"github.com/tikv/pd/pkg/utils/logutil"
	"github.com/tikv/pd/pkg/utils/syncutil"
	"github.com/tikv/pd/pkg/utils/testutil"
	"github.com/tikv/pd/server"
	"github.com/tikv/pd/server/api"
	"github.com/tikv/pd/server/apiv2"
	"github.com/tikv/pd/server/cluster"
	"github.com/tikv/pd/server/config"
	"github.com/tikv/pd/server/join"
	clientv3 "go.etcd.io/etcd/client/v3"
)

// TestServer states.
const (
	Initial int32 = iota
	Running
	Stop
	Destroy
)

var (
	// WaitLeaderReturnDelay represents the time interval of WaitLeader sleep before returning.
	WaitLeaderReturnDelay = 20 * time.Millisecond
	// WaitLeaderCheckInterval represents the time interval of WaitLeader running check.
	WaitLeaderCheckInterval = 500 * time.Millisecond
	// WaitLeaderRetryTimes represents the maximum number of loops of WaitLeader.
	WaitLeaderRetryTimes = 100
)

// TestServer is only for test.
type TestServer struct {
	syncutil.RWMutex
	server     *server.Server
	grpcServer *server.GrpcServer
	state      int32
}

var zapLogOnce sync.Once

// NewTestServer creates a new TestServer.
func NewTestServer(ctx context.Context, cfg *config.Config) (*TestServer, error) {
	return createTestServer(ctx, cfg, nil)
}

// NewTestAPIServer creates a new TestServer.
func NewTestAPIServer(ctx context.Context, cfg *config.Config) (*TestServer, error) {
	return createTestServer(ctx, cfg, []string{constant.APIServiceName})
}

func createTestServer(ctx context.Context, cfg *config.Config, services []string) (*TestServer, error) {
	//  disable the heartbeat async runner in test
	cfg.Schedule.EnableHeartbeatConcurrentRunner = false
	err := logutil.SetupLogger(cfg.Log, &cfg.Logger, &cfg.LogProps, cfg.Security.RedactInfoLog)
	if err != nil {
		return nil, err
	}
	zapLogOnce.Do(func() {
		log.ReplaceGlobals(cfg.Logger, cfg.LogProps)
	})
	err = join.PrepareJoinCluster(cfg)
	if err != nil {
		return nil, err
	}
	serviceBuilders := []server.HandlerBuilder{api.NewHandler, apiv2.NewV2Handler, autoscaling.NewHandler}
	if swaggerserver.Enabled() {
		serviceBuilders = append(serviceBuilders, swaggerserver.NewHandler)
	}
	serviceBuilders = append(serviceBuilders, dashboard.GetServiceBuilders()...)
	svr, err := server.CreateServer(ctx, cfg, services, serviceBuilders...)
	if err != nil {
		return nil, err
	}
	return &TestServer{
		server:     svr,
		grpcServer: &server.GrpcServer{Server: svr},
		state:      Initial,
	}, nil
}

// Run starts to run a TestServer.
func (s *TestServer) Run() error {
	s.Lock()
	defer s.Unlock()
	if s.state != Initial && s.state != Stop {
		return errors.Errorf("server(state%d) cannot run", s.state)
	}
	if err := s.server.Run(); err != nil {
		return err
	}
	s.state = Running
	return nil
}

// Stop is used to stop a TestServer.
func (s *TestServer) Stop() error {
	s.Lock()
	defer s.Unlock()
	if s.state != Running {
		return errors.Errorf("server(state%d) cannot stop", s.state)
	}
	s.server.Close()
	s.state = Stop
	return nil
}

// Destroy is used to destroy a TestServer.
func (s *TestServer) Destroy() error {
	s.Lock()
	defer s.Unlock()
	if s.state == Running {
		s.server.Close()
	}
	if err := os.RemoveAll(s.server.GetConfig().DataDir); err != nil {
		return err
	}
	s.state = Destroy
	return nil
}

// ResetPDLeader resigns the leader of the server.
func (s *TestServer) ResetPDLeader() {
	s.Lock()
	defer s.Unlock()
	s.server.GetMember().ResetLeader()
}

// ResignLeader resigns the leader of the server.
func (s *TestServer) ResignLeader() error {
	s.Lock()
	defer s.Unlock()
	s.server.GetMember().ResetLeader()
	return s.server.GetMember().ResignEtcdLeader(s.server.Context(), s.server.Name(), "")
}

// State returns the current TestServer's state.
func (s *TestServer) State() int32 {
	s.RLock()
	defer s.RUnlock()
	return s.state
}

// GetConfig returns the current TestServer's configuration.
func (s *TestServer) GetConfig() *config.Config {
	s.RLock()
	defer s.RUnlock()
	return s.server.GetConfig()
}

// SetEnableLocalTSO sets the enable-local-tso flag of the TestServer.
func (s *TestServer) SetEnableLocalTSO(enableLocalTSO bool) {
	s.server.SetEnableLocalTSO(enableLocalTSO)
}

// GetPersistOptions returns the current TestServer's schedule option.
func (s *TestServer) GetPersistOptions() *config.PersistOptions {
	s.RLock()
	defer s.RUnlock()
	return s.server.GetPersistOptions()
}

// GetAllocator returns the current TestServer's ID allocator.
func (s *TestServer) GetAllocator() id.Allocator {
	s.RLock()
	defer s.RUnlock()
	return s.server.GetAllocator()
}

// GetAddr returns the address of TestCluster.
func (s *TestServer) GetAddr() string {
	s.RLock()
	defer s.RUnlock()
	return s.server.GetAddr()
}

// GetServer returns the real server of TestServer.
func (s *TestServer) GetServer() *server.Server {
	s.RLock()
	defer s.RUnlock()
	return s.server
}

// GetClusterID returns the cluster ID.
<<<<<<< HEAD
func (s *TestServer) GetClusterID() uint64 {
	s.RLock()
	defer s.RUnlock()
	return global.ClusterID()
=======
func (*TestServer) GetClusterID() uint64 {
	return keypath.ClusterID()
>>>>>>> b27f021b
}

// GetLeader returns current leader of PD cluster.
func (s *TestServer) GetLeader() *pdpb.Member {
	s.RLock()
	defer s.RUnlock()
	return s.server.GetLeader()
}

// GetAllocatorLeader returns current allocator leader
// of PD cluster for given dc-location.
func (s *TestServer) GetAllocatorLeader(dcLocation string) *pdpb.Member {
	// For the leader of Global TSO Allocator, it's the PD leader
	if dcLocation == tso.GlobalDCLocation {
		return s.GetLeader()
	}
	tsoAllocatorManager := s.GetTSOAllocatorManager()
	allocator, err := tsoAllocatorManager.GetAllocator(dcLocation)
	if err != nil {
		return nil
	}
	return allocator.(*tso.LocalTSOAllocator).GetAllocatorLeader()
}

// GetKeyspaceManager returns the current TestServer's Keyspace Manager.
func (s *TestServer) GetKeyspaceManager() *keyspace.Manager {
	s.RLock()
	defer s.RUnlock()
	return s.server.GetKeyspaceManager()
}

// SetKeyspaceManager sets the current TestServer's Keyspace Manager.
func (s *TestServer) SetKeyspaceManager(km *keyspace.Manager) {
	s.RLock()
	defer s.RUnlock()
	s.server.SetKeyspaceManager(km)
}

// GetCluster returns PD cluster.
func (s *TestServer) GetCluster() *metapb.Cluster {
	s.RLock()
	defer s.RUnlock()
	return s.server.GetCluster()
}

// GetClusterVersion returns PD cluster version.
func (s *TestServer) GetClusterVersion() semver.Version {
	s.RLock()
	defer s.RUnlock()
	return s.server.GetClusterVersion()
}

// GetServerID returns the unique etcd ID for this server in etcd cluster.
func (s *TestServer) GetServerID() uint64 {
	s.RLock()
	defer s.RUnlock()
	return s.server.GetMember().ID()
}

// IsLeader returns whether the server is leader or not.
func (s *TestServer) IsLeader() bool {
	s.RLock()
	defer s.RUnlock()
	return !s.server.IsClosed() && s.server.GetMember().IsLeader()
}

// IsAllocatorLeader returns whether the server is a TSO Allocator leader or not.
func (s *TestServer) IsAllocatorLeader(dcLocation string) bool {
	if dcLocation == tso.GlobalDCLocation {
		return s.IsLeader()
	}
	tsoAllocatorManager := s.GetTSOAllocatorManager()
	allocator, err := tsoAllocatorManager.GetAllocator(dcLocation)
	if err != nil {
		return false
	}
	return !s.server.IsClosed() && allocator.(*tso.LocalTSOAllocator).IsAllocatorLeader()
}

// GetEtcdLeader returns the builtin etcd leader.
func (s *TestServer) GetEtcdLeader() (string, error) {
	s.RLock()
	defer s.RUnlock()
<<<<<<< HEAD
	req := &pdpb.GetMembersRequest{Header: &pdpb.RequestHeader{ClusterId: global.ClusterID()}}
=======
	req := &pdpb.GetMembersRequest{Header: &pdpb.RequestHeader{ClusterId: keypath.ClusterID()}}
>>>>>>> b27f021b
	members, _ := s.grpcServer.GetMembers(context.TODO(), req)
	if members.Header.GetError() != nil {
		return "", errors.WithStack(errors.New(members.Header.GetError().String()))
	}
	return members.GetEtcdLeader().GetName(), nil
}

// GetEtcdLeaderID returns the builtin etcd leader ID.
func (s *TestServer) GetEtcdLeaderID() (uint64, error) {
	s.RLock()
	defer s.RUnlock()
<<<<<<< HEAD
	req := &pdpb.GetMembersRequest{Header: &pdpb.RequestHeader{ClusterId: global.ClusterID()}}
=======
	req := &pdpb.GetMembersRequest{Header: &pdpb.RequestHeader{ClusterId: keypath.ClusterID()}}
>>>>>>> b27f021b
	members, err := s.grpcServer.GetMembers(context.TODO(), req)
	if err != nil {
		return 0, errors.WithStack(err)
	}
	if members.GetHeader().GetError() != nil {
		return 0, errors.WithStack(errors.New(members.GetHeader().GetError().String()))
	}
	return members.GetEtcdLeader().GetMemberId(), nil
}

// MoveEtcdLeader moves etcd leader from old to new.
func (s *TestServer) MoveEtcdLeader(old, new uint64) error {
	s.RLock()
	defer s.RUnlock()
	return s.server.GetMember().MoveEtcdLeader(context.Background(), old, new)
}

// GetEtcdClient returns the builtin etcd client.
func (s *TestServer) GetEtcdClient() *clientv3.Client {
	s.RLock()
	defer s.RUnlock()
	return s.server.GetClient()
}

// GetHTTPClient returns the builtin http client.
func (s *TestServer) GetHTTPClient() *http.Client {
	s.RLock()
	defer s.RUnlock()
	return s.server.GetHTTPClient()
}

// GetStores returns the stores of the cluster.
func (s *TestServer) GetStores() []*metapb.Store {
	s.RLock()
	defer s.RUnlock()
	return s.server.GetRaftCluster().GetMetaStores()
}

// GetStore returns the store with a given store ID.
func (s *TestServer) GetStore(storeID uint64) *core.StoreInfo {
	s.RLock()
	defer s.RUnlock()
	return s.server.GetRaftCluster().GetStore(storeID)
}

// GetRaftCluster returns Raft cluster.
// If cluster has not been bootstrapped, return nil.
func (s *TestServer) GetRaftCluster() *cluster.RaftCluster {
	s.RLock()
	defer s.RUnlock()
	return s.server.GetRaftCluster()
}

// GetRegions returns all regions' information in detail.
func (s *TestServer) GetRegions() []*core.RegionInfo {
	s.RLock()
	defer s.RUnlock()
	return s.server.GetRaftCluster().GetRegions()
}

// GetRegionInfoByID returns regionInfo by regionID from cluster.
func (s *TestServer) GetRegionInfoByID(regionID uint64) *core.RegionInfo {
	s.RLock()
	defer s.RUnlock()
	return s.server.GetRaftCluster().GetRegion(regionID)
}

// GetAdjacentRegions returns regions' information that are adjacent with the specific region ID.
func (s *TestServer) GetAdjacentRegions(region *core.RegionInfo) []*core.RegionInfo {
	s.RLock()
	defer s.RUnlock()
	left, right := s.server.GetRaftCluster().GetAdjacentRegions(region)
	return []*core.RegionInfo{left, right}
}

// GetRangeHoles returns all range holes, i.e the key ranges without any region info.
func (s *TestServer) GetRangeHoles() [][]string {
	s.RLock()
	defer s.RUnlock()
	return s.server.GetRaftCluster().GetRangeHoles()
}

// GetStoreRegions returns all regions' information with a given storeID.
func (s *TestServer) GetStoreRegions(storeID uint64) []*core.RegionInfo {
	s.RLock()
	defer s.RUnlock()
	return s.server.GetRaftCluster().GetStoreRegions(storeID)
}

// BootstrapCluster is used to bootstrap the cluster.
func (s *TestServer) BootstrapCluster() error {
	bootstrapReq := &pdpb.BootstrapRequest{
		Header: &pdpb.RequestHeader{ClusterId: keypath.ClusterID()},
		Store:  &metapb.Store{Id: 1, Address: "mock://1", LastHeartbeat: time.Now().UnixNano()},
		Region: &metapb.Region{Id: 2, Peers: []*metapb.Peer{{Id: 3, StoreId: 1, Role: metapb.PeerRole_Voter}}},
	}
	resp, err := s.grpcServer.Bootstrap(context.Background(), bootstrapReq)
	if err != nil {
		return err
	}
	if resp.GetHeader().GetError() != nil {
		return errors.New(resp.GetHeader().GetError().String())
	}
	return nil
}

// WaitLeader is used to get instant leader info in order to
// make a test know the PD leader has been elected as soon as possible.
// If it exceeds the maximum number of loops, it will return nil.
func (s *TestServer) WaitLeader() bool {
	for range WaitLeaderRetryTimes {
		if s.server.GetMember().IsLeader() {
			return true
		}
		time.Sleep(WaitLeaderCheckInterval)
	}
	return false
}

// GetTSOAllocatorManager returns the server's TSO Allocator Manager.
func (s *TestServer) GetTSOAllocatorManager() *tso.AllocatorManager {
	return s.server.GetTSOAllocatorManager()
}

// GetServicePrimaryAddr returns the primary address of the service.
func (s *TestServer) GetServicePrimaryAddr(ctx context.Context, serviceName string) (string, bool) {
	return s.server.GetServicePrimaryAddr(ctx, serviceName)
}

// TestCluster is only for test.
type TestCluster struct {
	config  *clusterConfig
	servers map[string]*TestServer
	// tsPool is used to check the TSO uniqueness among the test cluster
	tsPool struct {
		syncutil.Mutex
		pool map[uint64]struct{}
	}
	schedulingCluster *TestSchedulingCluster
}

// ConfigOption is used to define customize settings in test.
// You can use serverName to customize a config for a certain
// server. Usually, the server name will be like `pd1`, `pd2`
// and so on, which determined by the number of servers you set.
type ConfigOption func(conf *config.Config, serverName string)

// NewTestCluster creates a new TestCluster.
func NewTestCluster(ctx context.Context, initialServerCount int, opts ...ConfigOption) (*TestCluster, error) {
	return createTestCluster(ctx, initialServerCount, false, opts...)
}

// NewTestAPICluster creates a new TestCluster with API service.
func NewTestAPICluster(ctx context.Context, initialServerCount int, opts ...ConfigOption) (*TestCluster, error) {
	return createTestCluster(ctx, initialServerCount, true, opts...)
}

func createTestCluster(ctx context.Context, initialServerCount int, isAPIServiceMode bool, opts ...ConfigOption) (*TestCluster, error) {
	schedulers.Register()
	config := newClusterConfig(initialServerCount)
	servers := make(map[string]*TestServer)
	for _, cfg := range config.InitialServers {
		serverConf, err := cfg.Generate(opts...)
		if err != nil {
			return nil, err
		}
		var s *TestServer
		if isAPIServiceMode {
			s, err = NewTestAPIServer(ctx, serverConf)
		} else {
			s, err = NewTestServer(ctx, serverConf)
		}
		if err != nil {
			return nil, err
		}
		servers[cfg.Name] = s
	}
	return &TestCluster{
		config:  config,
		servers: servers,
		tsPool: struct {
			syncutil.Mutex
			pool map[uint64]struct{}
		}{
			pool: make(map[uint64]struct{}),
		},
	}, nil
}

// RestartTestAPICluster restarts the API test cluster.
func RestartTestAPICluster(ctx context.Context, cluster *TestCluster) (*TestCluster, error) {
	return restartTestCluster(ctx, cluster, true)
}

func restartTestCluster(
	ctx context.Context, cluster *TestCluster, isAPIServiceMode bool,
) (newTestCluster *TestCluster, err error) {
	schedulers.Register()
	newTestCluster = &TestCluster{
		config:  cluster.config,
		servers: make(map[string]*TestServer, len(cluster.servers)),
		tsPool: struct {
			syncutil.Mutex
			pool map[uint64]struct{}
		}{
			pool: make(map[uint64]struct{}),
		},
	}

	var serverMap sync.Map
	var errorMap sync.Map
	wg := sync.WaitGroup{}
	for serverName, server := range newTestCluster.servers {
		serverCfg := server.GetConfig()
		wg.Add(1)
		go func(serverName string, server *TestServer) {
			defer wg.Done()
			server.Destroy()
			var (
				newServer *TestServer
				serverErr error
			)
			if isAPIServiceMode {
				newServer, serverErr = NewTestAPIServer(ctx, serverCfg)
			} else {
				newServer, serverErr = NewTestServer(ctx, serverCfg)
			}
			serverMap.Store(serverName, newServer)
			errorMap.Store(serverName, serverErr)
		}(serverName, server)
	}
	wg.Wait()

	errorMap.Range(func(key, value any) bool {
		if value != nil {
			err = value.(error)
			return false
		}
		serverName := key.(string)
		newServer, _ := serverMap.Load(serverName)
		newTestCluster.servers[serverName] = newServer.(*TestServer)
		return true
	})

	if err != nil {
		return nil, errors.New("failed to restart cluster. " + err.Error())
	}

	return newTestCluster, nil
}

// RunServer starts to run TestServer.
func RunServer(server *TestServer) <-chan error {
	resC := make(chan error)
	go func() { resC <- server.Run() }()
	return resC
}

// RunServers starts to run multiple TestServer.
func RunServers(servers []*TestServer) error {
	res := make([]<-chan error, len(servers))
	for i, s := range servers {
		res[i] = RunServer(s)
	}
	for _, c := range res {
		if err := <-c; err != nil {
			return errors.WithStack(err)
		}
	}
	return nil
}

// RunInitialServers starts to run servers in InitialServers.
func (c *TestCluster) RunInitialServers() error {
	servers := make([]*TestServer, 0, len(c.config.InitialServers))
	for _, conf := range c.config.InitialServers {
		servers = append(servers, c.GetServer(conf.Name))
	}
	return RunServers(servers)
}

// StopAll is used to stop all servers.
func (c *TestCluster) StopAll() error {
	for _, s := range c.servers {
		if err := s.Stop(); err != nil {
			return err
		}
	}
	return nil
}

// DeleteServer is used to delete a server.
func (c *TestCluster) DeleteServer(name string) {
	delete(c.servers, name)
}

// GetServer returns a server with a given name.
func (c *TestCluster) GetServer(name string) *TestServer {
	return c.servers[name]
}

// GetServers returns all servers.
func (c *TestCluster) GetServers() map[string]*TestServer {
	return c.servers
}

// GetLeader returns the leader of all servers
func (c *TestCluster) GetLeader() string {
	for name, s := range c.servers {
		if s.IsLeader() {
			return name
		}
	}
	return ""
}

// GetFollower returns an follower of all servers
func (c *TestCluster) GetFollower() string {
	for name, s := range c.servers {
		if !s.server.IsClosed() && !s.server.GetMember().IsLeader() {
			return name
		}
	}
	return ""
}

// GetLeaderServer returns the leader server of all servers
func (c *TestCluster) GetLeaderServer() *TestServer {
	return c.GetServer(c.GetLeader())
}

// WaitLeader is used to get leader.
// If it exceeds the maximum number of loops, it will return an empty string.
func (c *TestCluster) WaitLeader(ops ...WaitOption) string {
	option := &WaitOp{
		retryTimes:   WaitLeaderRetryTimes,
		waitInterval: WaitLeaderCheckInterval,
	}
	for _, op := range ops {
		op(option)
	}
	for range option.retryTimes {
		counter := make(map[string]int)
		running := 0
		for _, s := range c.servers {
			s.RLock()
			if s.state == Running {
				running++
			}
			s.RUnlock()
			n := s.GetLeader().GetName()
			if n != "" {
				counter[n]++
			}
		}
		for name, num := range counter {
			if num == running && c.GetServer(name).IsLeader() {
				time.Sleep(WaitLeaderReturnDelay)
				return name
			}
		}
		time.Sleep(option.waitInterval)
	}
	return ""
}

// WaitRegionSyncerClientsReady is used to wait the region syncer clients establish the connection.
// n means wait n clients.
func (c *TestCluster) WaitRegionSyncerClientsReady(n int) bool {
	option := &WaitOp{
		retryTimes:   40,
		waitInterval: WaitLeaderCheckInterval,
	}
	for range option.retryTimes {
		name := c.GetLeader()
		if len(name) == 0 {
			time.Sleep(option.waitInterval)
			continue
		}
		leaderServer := c.GetServer(name)
		clus := leaderServer.GetServer().GetRaftCluster()
		if clus != nil {
			if len(clus.GetRegionSyncer().GetAllDownstreamNames()) == n {
				return true
			}
		}
		time.Sleep(option.waitInterval)
	}
	return false
}

// ResignLeader resigns the leader of the cluster.
func (c *TestCluster) ResignLeader() error {
	leader := c.GetLeader()
	if leader != "" {
		return c.servers[leader].ResignLeader()
	}
	return errors.New("no leader")
}

// WaitAllocatorLeader is used to get the Local TSO Allocator leader.
// If it exceeds the maximum number of loops, it will return an empty string.
func (c *TestCluster) WaitAllocatorLeader(dcLocation string, ops ...WaitOption) string {
	option := &WaitOp{
		retryTimes:   WaitLeaderRetryTimes,
		waitInterval: WaitLeaderCheckInterval,
	}
	for _, op := range ops {
		op(option)
	}
	for range option.retryTimes {
		counter := make(map[string]int)
		running := 0
		for _, s := range c.servers {
			if s.state == Running && s.GetTSOAllocatorManager().EnableLocalTSO() {
				running++
			}
			serverName := s.GetAllocatorLeader(dcLocation).GetName()
			if serverName != "" {
				counter[serverName]++
			}
		}
		for serverName, num := range counter {
			if num == running && c.GetServer(serverName).IsAllocatorLeader(dcLocation) {
				return serverName
			}
		}
		time.Sleep(option.waitInterval)
	}
	return ""
}

// WaitAllLeaders will block and wait for the election of PD leader and all Local TSO Allocator leaders.
func (c *TestCluster) WaitAllLeaders(re *require.Assertions, dcLocations map[string]string) {
	c.WaitLeader()
	c.CheckClusterDCLocation()
	// Wait for each DC's Local TSO Allocator leader
	wg := sync.WaitGroup{}
	for _, dcLocation := range dcLocations {
		wg.Add(1)
		go func(dc string) {
			testutil.Eventually(re, func() bool {
				return c.WaitAllocatorLeader(dc) != ""
			})
			wg.Done()
		}(dcLocation)
	}
	wg.Wait()
}

// GetCluster returns PD cluster.
func (c *TestCluster) GetCluster() *metapb.Cluster {
	leader := c.GetLeader()
	return c.servers[leader].GetCluster()
}

// GetClusterStatus returns raft cluster status.
func (c *TestCluster) GetClusterStatus() (*cluster.Status, error) {
	leader := c.GetLeader()
	return c.servers[leader].GetRaftCluster().LoadClusterStatus()
}

// GetEtcdClient returns the builtin etcd client.
func (c *TestCluster) GetEtcdClient() *clientv3.Client {
	leader := c.GetLeader()
	return c.servers[leader].GetEtcdClient()
}

// GetHTTPClient returns the builtin http client.
func (c *TestCluster) GetHTTPClient() *http.Client {
	leader := c.GetLeader()
	return c.servers[leader].GetHTTPClient()
}

// GetConfig returns the current TestCluster's configuration.
func (c *TestCluster) GetConfig() *clusterConfig {
	return c.config
}

// HandleRegionHeartbeat processes RegionInfo reports from the client.
func (c *TestCluster) HandleRegionHeartbeat(region *core.RegionInfo) error {
	leader := c.GetLeader()
	cluster := c.servers[leader].GetRaftCluster()
	return cluster.HandleRegionHeartbeat(region)
}

// HandleReportBuckets processes BucketInfo reports from the client.
func (c *TestCluster) HandleReportBuckets(b *metapb.Buckets) error {
	leader := c.GetLeader()
	cluster := c.servers[leader].GetRaftCluster()
	return cluster.HandleReportBuckets(b)
}

// Join is used to add a new TestServer into the cluster.
func (c *TestCluster) Join(ctx context.Context, opts ...ConfigOption) (*TestServer, error) {
	conf, err := c.config.join().Generate(opts...)
	if err != nil {
		return nil, err
	}
	s, err := NewTestServer(ctx, conf)
	if err != nil {
		return nil, err
	}
	c.servers[conf.Name] = s
	return s, nil
}

// JoinAPIServer is used to add a new TestAPIServer into the cluster.
func (c *TestCluster) JoinAPIServer(ctx context.Context, opts ...ConfigOption) (*TestServer, error) {
	conf, err := c.config.join().Generate(opts...)
	if err != nil {
		return nil, err
	}
	s, err := NewTestAPIServer(ctx, conf)
	if err != nil {
		return nil, err
	}
	c.servers[conf.Name] = s
	return s, nil
}

// Destroy is used to destroy a TestCluster.
func (c *TestCluster) Destroy() {
	for _, s := range c.servers {
		err := s.Destroy()
		if err != nil {
			log.Error("failed to destroy the cluster:", errs.ZapError(err))
		}
	}
	if c.schedulingCluster != nil {
		c.schedulingCluster.Destroy()
	}
}

// CheckClusterDCLocation will force the cluster to do the dc-location check in order to speed up the test.
func (c *TestCluster) CheckClusterDCLocation() {
	wg := sync.WaitGroup{}
	for _, server := range c.GetServers() {
		wg.Add(1)
		go func(s *TestServer) {
			s.GetTSOAllocatorManager().ClusterDCLocationChecker()
			wg.Done()
		}(server)
	}
	wg.Wait()
}

// CheckTSOUnique will check whether the TSO is unique among the cluster in the past and present.
func (c *TestCluster) CheckTSOUnique(ts uint64) bool {
	c.tsPool.Lock()
	defer c.tsPool.Unlock()
	if _, exist := c.tsPool.pool[ts]; exist {
		return false
	}
	c.tsPool.pool[ts] = struct{}{}
	return true
}

// GetSchedulingPrimaryServer returns the scheduling primary server.
func (c *TestCluster) GetSchedulingPrimaryServer() *scheduling.Server {
	if c.schedulingCluster == nil {
		return nil
	}
	return c.schedulingCluster.GetPrimaryServer()
}

// SetSchedulingCluster sets the scheduling cluster.
func (c *TestCluster) SetSchedulingCluster(cluster *TestSchedulingCluster) {
	c.schedulingCluster = cluster
}

// WaitOp represent the wait configuration
type WaitOp struct {
	retryTimes   int
	waitInterval time.Duration
}

// WaitOption represent the wait configuration
type WaitOption func(*WaitOp)

// WithRetryTimes indicates the retry times
func WithRetryTimes(r int) WaitOption {
	return func(op *WaitOp) { op.retryTimes = r }
}

// WithWaitInterval indicates the wait interval
func WithWaitInterval(i time.Duration) WaitOption {
	return func(op *WaitOp) { op.waitInterval = i }
}<|MERGE_RESOLUTION|>--- conflicted
+++ resolved
@@ -31,7 +31,6 @@
 	"github.com/tikv/pd/pkg/core"
 	"github.com/tikv/pd/pkg/dashboard"
 	"github.com/tikv/pd/pkg/errs"
-	"github.com/tikv/pd/pkg/global"
 	"github.com/tikv/pd/pkg/id"
 	"github.com/tikv/pd/pkg/keyspace"
 	scheduling "github.com/tikv/pd/pkg/mcs/scheduling/server"
@@ -222,15 +221,8 @@
 }
 
 // GetClusterID returns the cluster ID.
-<<<<<<< HEAD
-func (s *TestServer) GetClusterID() uint64 {
-	s.RLock()
-	defer s.RUnlock()
-	return global.ClusterID()
-=======
 func (*TestServer) GetClusterID() uint64 {
 	return keypath.ClusterID()
->>>>>>> b27f021b
 }
 
 // GetLeader returns current leader of PD cluster.
@@ -314,11 +306,7 @@
 func (s *TestServer) GetEtcdLeader() (string, error) {
 	s.RLock()
 	defer s.RUnlock()
-<<<<<<< HEAD
-	req := &pdpb.GetMembersRequest{Header: &pdpb.RequestHeader{ClusterId: global.ClusterID()}}
-=======
 	req := &pdpb.GetMembersRequest{Header: &pdpb.RequestHeader{ClusterId: keypath.ClusterID()}}
->>>>>>> b27f021b
 	members, _ := s.grpcServer.GetMembers(context.TODO(), req)
 	if members.Header.GetError() != nil {
 		return "", errors.WithStack(errors.New(members.Header.GetError().String()))
@@ -330,11 +318,7 @@
 func (s *TestServer) GetEtcdLeaderID() (uint64, error) {
 	s.RLock()
 	defer s.RUnlock()
-<<<<<<< HEAD
-	req := &pdpb.GetMembersRequest{Header: &pdpb.RequestHeader{ClusterId: global.ClusterID()}}
-=======
 	req := &pdpb.GetMembersRequest{Header: &pdpb.RequestHeader{ClusterId: keypath.ClusterID()}}
->>>>>>> b27f021b
 	members, err := s.grpcServer.GetMembers(context.TODO(), req)
 	if err != nil {
 		return 0, errors.WithStack(err)
