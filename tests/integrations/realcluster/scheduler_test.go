--- conflicted
+++ resolved
@@ -21,11 +21,6 @@
 	"testing"
 	"time"
 
-<<<<<<< HEAD
-=======
-	"github.com/pingcap/log"
-	"github.com/stretchr/testify/require"
->>>>>>> 35506972
 	"github.com/stretchr/testify/suite"
 	"go.uber.org/zap"
 
@@ -212,19 +207,11 @@
 }
 
 func (s *schedulerSuite) TestGrantOrEvictLeaderTwice() {
-<<<<<<< HEAD
 	re := s.Require()
 	ctx, cancel := context.WithCancel(context.Background())
 	defer cancel()
 
 	pdHTTPCli := http.NewClient("pd-real-cluster-test", getPDEndpoints(re))
-=======
-	re := require.New(s.T())
-	ctx, cancel := context.WithCancel(context.Background())
-	defer cancel()
-
-	pdHTTPCli := http.NewClient("pd-real-cluster-test", getPDEndpoints(s.T()))
->>>>>>> 35506972
 	regions, err := pdHTTPCli.GetRegions(ctx)
 	re.NoError(err)
 	re.NotEmpty(regions.Regions)
