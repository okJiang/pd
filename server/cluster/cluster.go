// Copyright 2016 TiKV Project Authors.
//
// Licensed under the Apache License, Version 2.0 (the "License");
// you may not use this file except in compliance with the License.
// You may obtain a copy of the License at
//
//     http://www.apache.org/licenses/LICENSE-2.0
//
// Unless required by applicable law or agreed to in writing, software
// distributed under the License is distributed on an "AS IS" BASIS,
// WITHOUT WARRANTIES OR CONDITIONS OF ANY KIND, either express or implied.
// See the License for the specific language governing permissions and
// limitations under the License.

package cluster

import (
	"context"
	"encoding/json"
	errorspkg "errors"
	"fmt"
	"io"
	"math"
	"net/http"
	"runtime"
	"strconv"
	"sync"
	"sync/atomic"
	"time"

	"github.com/coreos/go-semver/semver"
	clientv3 "go.etcd.io/etcd/client/v3"
	"go.uber.org/zap"

	"github.com/pingcap/errors"
	"github.com/pingcap/failpoint"
	"github.com/pingcap/kvproto/pkg/metapb"
	"github.com/pingcap/kvproto/pkg/pdpb"
	"github.com/pingcap/log"

	"github.com/tikv/pd/pkg/cluster"
	"github.com/tikv/pd/pkg/core"
	"github.com/tikv/pd/pkg/core/storelimit"
	"github.com/tikv/pd/pkg/errs"
	"github.com/tikv/pd/pkg/gc"
	"github.com/tikv/pd/pkg/gctuner"
	"github.com/tikv/pd/pkg/id"
	"github.com/tikv/pd/pkg/keyspace"
	"github.com/tikv/pd/pkg/mcs/discovery"
	"github.com/tikv/pd/pkg/mcs/utils/constant"
	"github.com/tikv/pd/pkg/member"
	"github.com/tikv/pd/pkg/memory"
	"github.com/tikv/pd/pkg/progress"
	"github.com/tikv/pd/pkg/ratelimit"
	"github.com/tikv/pd/pkg/replication"
	sc "github.com/tikv/pd/pkg/schedule/config"
	"github.com/tikv/pd/pkg/schedule/filter"
	"github.com/tikv/pd/pkg/schedule/hbstream"
	"github.com/tikv/pd/pkg/schedule/labeler"
	"github.com/tikv/pd/pkg/schedule/placement"
	"github.com/tikv/pd/pkg/slice"
	"github.com/tikv/pd/pkg/statistics"
	"github.com/tikv/pd/pkg/statistics/utils"
	"github.com/tikv/pd/pkg/storage"
	"github.com/tikv/pd/pkg/syncer"
	"github.com/tikv/pd/pkg/tso"
	"github.com/tikv/pd/pkg/unsaferecovery"
	"github.com/tikv/pd/pkg/utils/apiutil"
	"github.com/tikv/pd/pkg/utils/etcdutil"
	"github.com/tikv/pd/pkg/utils/keypath"
	"github.com/tikv/pd/pkg/utils/logutil"
	"github.com/tikv/pd/pkg/utils/netutil"
	"github.com/tikv/pd/pkg/utils/syncutil"
	"github.com/tikv/pd/pkg/utils/typeutil"
	"github.com/tikv/pd/pkg/versioninfo"
	"github.com/tikv/pd/server/config"
)

var (
	// DefaultMinResolvedTSPersistenceInterval is the default value of min resolved ts persistence interval.
	// If interval in config is zero, it means not to persist resolved ts and check config with this DefaultMinResolvedTSPersistenceInterval
	DefaultMinResolvedTSPersistenceInterval = config.DefaultMinResolvedTSPersistenceInterval
	// WithLabelValues is a heavy operation, define variable to avoid call it every time.
	regionUpdateCacheEventCounter = regionEventCounter.WithLabelValues("update_cache")
	regionUpdateKVEventCounter    = regionEventCounter.WithLabelValues("update_kv")
	regionCacheMissCounter        = bucketEventCounter.WithLabelValues("region_cache_miss")
	versionNotMatchCounter        = bucketEventCounter.WithLabelValues("version_not_match")
	updateFailedCounter           = bucketEventCounter.WithLabelValues("update_failed")
)

// regionLabelGCInterval is the interval to run region-label's GC work.
const regionLabelGCInterval = time.Hour

const (
	// nodeStateCheckJobInterval is the interval to run node state check job.
	nodeStateCheckJobInterval = 10 * time.Second
	// metricsCollectionJobInterval is the interval to run metrics collection job.
	metricsCollectionJobInterval   = 10 * time.Second
	updateStoreStatsInterval       = 9 * time.Millisecond
	clientTimeout                  = 3 * time.Second
	defaultChangedRegionsLimit     = 10000
	gcTombstoneInterval            = 30 * 24 * time.Hour
	schedulingServiceCheckInterval = 10 * time.Second
	tsoServiceCheckInterval        = 100 * time.Millisecond
	// persistLimitRetryTimes is used to reduce the probability of the persistent error
	// since the once the store is added or removed, we shouldn't return an error even if the store limit is failed to persist.
	persistLimitRetryTimes  = 5
	persistLimitWaitTime    = 100 * time.Millisecond
	gcTunerCheckCfgInterval = 10 * time.Second

	// minSnapshotDurationSec is the minimum duration that a store can tolerate.
	// It should enlarge the limiter if the snapshot's duration is less than this value.
	minSnapshotDurationSec = 5

	// heartbeat relative const
	heartbeatTaskRunner  = "heartbeat-async"
	miscTaskRunner       = "misc-async"
	logTaskRunner        = "log-async"
	syncRegionTaskRunner = "sync-region-async"
)

// Server is the interface for cluster.
type Server interface {
	GetAllocator() id.Allocator
	GetConfig() *config.Config
	GetPersistOptions() *config.PersistOptions
	GetStorage() storage.Storage
	GetHBStreams() *hbstream.HeartbeatStreams
	GetRaftCluster() *RaftCluster
	GetBasicCluster() *core.BasicCluster
	GetMembers() ([]*pdpb.Member, error)
	ReplicateFileToMember(ctx context.Context, member *pdpb.Member, name string, data []byte) error
	GetKeyspaceGroupManager() *keyspace.GroupManager
	IsKeyspaceGroupEnabled() bool
	GetSafePointV2Manager() *gc.SafePointV2Manager
}

// RaftCluster is used for cluster config management.
// Raft cluster key format:
// cluster 1 -> /1/raft, value is metapb.Cluster
// cluster 2 -> /2/raft
// For cluster 1
// store 1 -> /1/raft/s/1, value is metapb.Store
// region 1 -> /1/raft/r/1, value is metapb.Region
type RaftCluster struct {
	syncutil.RWMutex
	storeStateLock *syncutil.LockGroup
	wg             sync.WaitGroup

	serverCtx context.Context
	ctx       context.Context
	cancel    context.CancelFunc

	*core.BasicCluster // cached cluster info
	member             *member.EmbeddedEtcdMember

	etcdClient *clientv3.Client
	httpClient *http.Client

	running                bool
	isKeyspaceGroupEnabled bool
	meta                   *metapb.Cluster
	storage                storage.Storage
	minResolvedTS          atomic.Value // Store as uint64
	externalTS             atomic.Value // Store as uint64

	// Keep the previous store limit settings when removing a store.
	prevStoreLimit map[uint64]map[storelimit.Type]float64

	// This below fields are all read-only, we cannot update itself after the raft cluster starts.
	id  id.Allocator
	opt *config.PersistOptions
	*schedulingController
	ruleManager              *placement.RuleManager
	regionLabeler            *labeler.RegionLabeler
	replicationMode          *replication.ModeManager
	unsafeRecoveryController *unsaferecovery.Controller
	progressManager          *progress.Manager
	regionSyncer             *syncer.RegionSyncer
	changedRegions           chan *core.RegionInfo
	keyspaceGroupManager     *keyspace.GroupManager
	independentServices      sync.Map
	hbstreams                *hbstream.HeartbeatStreams
	tsoAllocator             *tso.Allocator

	// heartbeatRunner is used to process the subtree update task asynchronously.
	heartbeatRunner ratelimit.Runner
	// miscRunner is used to process the statistics and persistent tasks asynchronously.
	miscRunner ratelimit.Runner
	// logRunner is used to process the log asynchronously.
	logRunner ratelimit.Runner
	// syncRegionRunner is used to sync region asynchronously.
	syncRegionRunner ratelimit.Runner
}

// Status saves some state information.
// NOTE:
// - This type is exported by HTTP API. Please pay more attention when modifying it.
// - Need to sync with client/http/types.go#ClusterStatus
type Status struct {
	RaftBootstrapTime time.Time `json:"raft_bootstrap_time,omitempty"`
	IsInitialized     bool      `json:"is_initialized"`
	ReplicationStatus string    `json:"replication_status"`
}

// NewRaftCluster create a new cluster.
func NewRaftCluster(
	ctx context.Context,
	member *member.EmbeddedEtcdMember,
	basicCluster *core.BasicCluster,
	storage storage.Storage,
	regionSyncer *syncer.RegionSyncer,
	etcdClient *clientv3.Client,
	httpClient *http.Client,
	tsoAllocator *tso.Allocator,
) *RaftCluster {
	return &RaftCluster{
		serverCtx:      ctx,
		storeStateLock: syncutil.NewLockGroup(syncutil.WithRemoveEntryOnUnlock(true)),
		member:         member,
		regionSyncer:   regionSyncer,
		httpClient:     httpClient,
		etcdClient:     etcdClient,
		BasicCluster:   basicCluster,
		storage:        storage,
		tsoAllocator:   tsoAllocator,
		heartbeatRunner: ratelimit.NewConcurrentRunner(heartbeatTaskRunner,
			ratelimit.NewConcurrencyLimiter(uint64(runtime.NumCPU()*2)), time.Minute),
		miscRunner: ratelimit.NewConcurrentRunner(miscTaskRunner,
			ratelimit.NewConcurrencyLimiter(uint64(runtime.NumCPU()*2)), time.Minute),
		logRunner: ratelimit.NewConcurrentRunner(logTaskRunner,
			ratelimit.NewConcurrencyLimiter(uint64(runtime.NumCPU()*2)), time.Minute),
		syncRegionRunner: ratelimit.NewConcurrentRunner(syncRegionTaskRunner,
			ratelimit.NewConcurrencyLimiter(1), time.Minute),
	}
}

// GetStoreConfig returns the store config.
func (c *RaftCluster) GetStoreConfig() sc.StoreConfigProvider {
	return c.GetOpts()
}

// GetCheckerConfig returns the checker config.
func (c *RaftCluster) GetCheckerConfig() sc.CheckerConfigProvider {
	return c.GetOpts()
}

// GetSchedulerConfig returns the scheduler config.
func (c *RaftCluster) GetSchedulerConfig() sc.SchedulerConfigProvider {
	return c.GetOpts()
}

// GetSharedConfig returns the shared config.
func (c *RaftCluster) GetSharedConfig() sc.SharedConfigProvider {
	return c.GetOpts()
}

// LoadClusterStatus loads the cluster status.
func (c *RaftCluster) LoadClusterStatus() (*Status, error) {
	bootstrapTime, err := c.loadBootstrapTime()
	if err != nil {
		return nil, err
	}
	var isInitialized bool
	if bootstrapTime != typeutil.ZeroTime {
		isInitialized = c.isInitialized()
	}
	var replicationStatus string
	if c.replicationMode != nil {
		replicationStatus = c.replicationMode.GetReplicationStatus().String()
	}
	return &Status{
		RaftBootstrapTime: bootstrapTime,
		IsInitialized:     isInitialized,
		ReplicationStatus: replicationStatus,
	}, nil
}

func (c *RaftCluster) isInitialized() bool {
	if c.GetTotalRegionCount() > 1 {
		return true
	}
	region := c.GetRegionByKey(nil)
	return region != nil &&
		len(region.GetVoters()) >= int(c.opt.GetReplicationConfig().MaxReplicas) &&
		len(region.GetPendingPeers()) == 0
}

// loadBootstrapTime loads the saved bootstrap time from etcd. It returns zero
// value of time.Time when there is error or the cluster is not bootstrapped yet.
func (c *RaftCluster) loadBootstrapTime() (time.Time, error) {
	var t time.Time
	data, err := c.storage.Load(keypath.ClusterBootstrapTimePath())
	if err != nil {
		return t, err
	}
	if data == "" {
		return t, nil
	}
	return typeutil.ParseTimestamp([]byte(data))
}

// InitCluster initializes the raft cluster.
func (c *RaftCluster) InitCluster(
	id id.Allocator,
	opt sc.ConfProvider,
	hbstreams *hbstream.HeartbeatStreams,
	keyspaceGroupManager *keyspace.GroupManager) error {
	c.opt, c.id = opt.(*config.PersistOptions), id
	c.ctx, c.cancel = context.WithCancel(c.serverCtx)
	c.progressManager = progress.NewManager()
	c.changedRegions = make(chan *core.RegionInfo, defaultChangedRegionsLimit)
	failpoint.Inject("syncRegionChannelFull", func() {
		c.changedRegions = make(chan *core.RegionInfo, 100)
	})
	c.prevStoreLimit = make(map[uint64]map[storelimit.Type]float64)
	c.unsafeRecoveryController = unsaferecovery.NewController(c)
	c.keyspaceGroupManager = keyspaceGroupManager
	c.hbstreams = hbstreams
	c.ruleManager = placement.NewRuleManager(c.ctx, c.storage, c, c.GetOpts())
	if c.opt.IsPlacementRulesEnabled() {
		err := c.ruleManager.Initialize(c.opt.GetMaxReplicas(), c.opt.GetLocationLabels(), c.opt.GetIsolationLevel(), false)
		if err != nil {
			return err
		}
	}
	c.schedulingController = newSchedulingController(c.ctx, c.BasicCluster, c.opt, c.ruleManager)
	return nil
}

// Start starts a cluster.
func (c *RaftCluster) Start(s Server, bootstrap bool) (err error) {
	c.Lock()
	defer c.Unlock()

	if c.running {
		log.Warn("raft cluster has already been started")
		return nil
	}
	c.isKeyspaceGroupEnabled = s.IsKeyspaceGroupEnabled()
	err = c.InitCluster(s.GetAllocator(), s.GetPersistOptions(), s.GetHBStreams(), s.GetKeyspaceGroupManager())
	if err != nil {
		return err
	}
	// We should not manage tso service when bootstrap try to start raft cluster.
	// It only is controlled by leader election.
	// Ref: https://github.com/tikv/pd/issues/8836
	if !bootstrap {
		c.checkTSOService()
	}
	defer func() {
		if !bootstrap && err != nil {
			c.stopTSOJobsIfNeeded()
		}
	}()
	failpoint.Inject("raftClusterReturn", func(val failpoint.Value) {
		if val, ok := val.(bool); (ok && val) || !ok {
			err = errors.New("raftClusterReturn")
		} else {
			err = nil
		}
		failpoint.Return(err)
	})
	cluster, err := c.LoadClusterInfo()
	if err != nil {
		return err
	}
	if cluster == nil {
		log.Warn("cluster is not bootstrapped")
		return nil
	}

	c.regionLabeler, err = labeler.NewRegionLabeler(c.ctx, c.storage, regionLabelGCInterval)
	if err != nil {
		return err
	}

	if !c.IsServiceIndependent(constant.SchedulingServiceName) {
		for _, store := range c.GetStores() {
			storeID := store.GetID()
			c.slowStat.ObserveSlowStoreStatus(storeID, store.IsSlow())
		}
	}
	c.replicationMode, err = replication.NewReplicationModeManager(s.GetConfig().ReplicationMode, c.storage, cluster, s)
	if err != nil {
		return err
	}
	c.loadExternalTS()
	c.loadMinResolvedTS()

	if c.isKeyspaceGroupEnabled {
		// bootstrap keyspace group manager after starting other parts successfully.
		// This order avoids a stuck goroutine in keyspaceGroupManager when it fails to create raftcluster.
		err = c.keyspaceGroupManager.Bootstrap(c.ctx)
		if err != nil {
			return err
		}
	}
	c.checkSchedulingService()
	c.wg.Add(10)
	go c.runServiceCheckJob()
	go c.runMetricsCollectionJob()
	go c.runNodeStateCheckJob()
	go c.syncRegions()
	go c.runReplicationMode()
	go c.runMinResolvedTSJob()
	go c.runStoreConfigSync()
	go c.runUpdateStoreStats()
	go c.startGCTuner()
	go c.startProgressGC()

	c.running = true
	c.heartbeatRunner.Start(c.ctx)
	c.miscRunner.Start(c.ctx)
	c.logRunner.Start(c.ctx)
	c.syncRegionRunner.Start(c.ctx)
	return nil
}

func (c *RaftCluster) checkSchedulingService() {
	if c.isKeyspaceGroupEnabled {
		servers, err := discovery.Discover(c.etcdClient, constant.SchedulingServiceName)
		if c.opt.GetMicroserviceConfig().IsSchedulingFallbackEnabled() && (err != nil || len(servers) == 0) {
			c.startSchedulingJobs(c, c.hbstreams)
			c.UnsetServiceIndependent(constant.SchedulingServiceName)
		} else {
			if c.stopSchedulingJobs() || c.coordinator == nil {
				c.initCoordinator(c.ctx, c, c.hbstreams)
			}
			if !c.IsServiceIndependent(constant.SchedulingServiceName) {
				c.SetServiceIndependent(constant.SchedulingServiceName)
			}
		}
	} else {
		c.startSchedulingJobs(c, c.hbstreams)
		c.UnsetServiceIndependent(constant.SchedulingServiceName)
	}
}

// checkTSOService checks the TSO service.
func (c *RaftCluster) checkTSOService() {
	if c.isKeyspaceGroupEnabled {
		if c.opt.GetMicroserviceConfig().IsTSODynamicSwitchingEnabled() {
			servers, err := discovery.Discover(c.etcdClient, constant.TSOServiceName)
			if err != nil || len(servers) == 0 {
				if err := c.startTSOJobsIfNeeded(); err != nil {
					log.Error("failed to start TSO jobs", errs.ZapError(err))
					return
				}
				if c.IsServiceIndependent(constant.TSOServiceName) {
					log.Info("TSO is provided by PD")
					c.UnsetServiceIndependent(constant.TSOServiceName)
				}
			} else {
				c.stopTSOJobsIfNeeded()
				if !c.IsServiceIndependent(constant.TSOServiceName) {
					log.Info("TSO is provided by TSO server")
					c.SetServiceIndependent(constant.TSOServiceName)
				}
			}
		}
		return
	}

	if err := c.startTSOJobsIfNeeded(); err != nil {
		log.Error("failed to start TSO jobs", errs.ZapError(err))
		return
	}
}

func (c *RaftCluster) runServiceCheckJob() {
	defer logutil.LogPanic()
	defer c.wg.Done()

	schedulingTicker := time.NewTicker(schedulingServiceCheckInterval)
	failpoint.Inject("highFrequencyClusterJobs", func() {
		schedulingTicker.Reset(time.Millisecond)
	})
	defer schedulingTicker.Stop()
	tsoTicker := time.NewTicker(tsoServiceCheckInterval)
	defer tsoTicker.Stop()

	for {
		select {
		case <-c.ctx.Done():
			log.Info("service check job is stopped")
			return
		case <-schedulingTicker.C:
			// ensure raft cluster is running
			// avoid unexpected startSchedulingJobs when raft cluster is stopping
			c.RLock()
			if c.running {
				c.checkSchedulingService()
			}
			c.RUnlock()
		case <-tsoTicker.C:
			// ensure raft cluster is running
			// avoid unexpected startTSOJobsIfNeeded when raft cluster is stopping
			// ref: https://github.com/tikv/pd/issues/8781
			c.RLock()
			if c.running {
				c.checkTSOService()
			}
			c.RUnlock()
		}
	}
}

func (c *RaftCluster) startTSOJobsIfNeeded() error {
	if !c.tsoAllocator.IsInitialize() {
		log.Info("initializing the TSO allocator")
		if err := c.tsoAllocator.Initialize(); err != nil {
			log.Error("failed to initialize the TSO allocator", errs.ZapError(err))
			return err
		}
	} else if !c.running {
		// If the TSO allocator is already initialized, but the running flag is false,
		// it means there maybe unexpected error happened before.
		log.Warn("the TSO allocator is already initialized before, but the cluster is not running")
	}
	return nil
}

func (c *RaftCluster) stopTSOJobsIfNeeded() {
	if !c.tsoAllocator.IsInitialize() {
		return
	}
	log.Info("closing the TSO allocator")
	c.tsoAllocator.Reset(false)
	failpoint.Inject("updateAfterResetTSO", func() {
		if err := c.tsoAllocator.UpdateTSO(); !errorspkg.Is(err, errs.ErrUpdateTimestamp) {
			log.Panic("the tso update after reset should return ErrUpdateTimestamp as expected", zap.Error(err))
		}
		if c.tsoAllocator.IsInitialize() {
			log.Panic("the tso allocator should be uninitialized after reset")
		}
	})
}

// startGCTuner
func (c *RaftCluster) startGCTuner() {
	defer logutil.LogPanic()
	defer c.wg.Done()

	tick := time.NewTicker(gcTunerCheckCfgInterval)
	defer tick.Stop()
	totalMem, err := memory.MemTotal()
	if err != nil {
		log.Fatal("fail to get total memory", zap.Error(err))
	}
	log.Info("memory info", zap.Uint64("total-mem", totalMem))
	cfg := c.opt.GetPDServerConfig()
	enableGCTuner := cfg.EnableGOGCTuner
	memoryLimitBytes := uint64(float64(totalMem) * cfg.ServerMemoryLimit)
	gcThresholdBytes := uint64(float64(memoryLimitBytes) * cfg.GCTunerThreshold)
	if memoryLimitBytes == 0 {
		gcThresholdBytes = uint64(float64(totalMem) * cfg.GCTunerThreshold)
	}
	memoryLimitGCTriggerRatio := cfg.ServerMemoryLimitGCTrigger
	memoryLimitGCTriggerBytes := uint64(float64(memoryLimitBytes) * memoryLimitGCTriggerRatio)
	updateGCTuner := func() {
		gctuner.Tuning(gcThresholdBytes)
		gctuner.EnableGOGCTuner.Store(enableGCTuner)
		log.Info("update gc tuner", zap.Bool("enable-gc-tuner", enableGCTuner),
			zap.Uint64("gc-threshold-bytes", gcThresholdBytes))
	}
	updateGCMemLimit := func() {
		memory.ServerMemoryLimit.Store(memoryLimitBytes)
		gctuner.GlobalMemoryLimitTuner.SetPercentage(memoryLimitGCTriggerRatio)
		gctuner.GlobalMemoryLimitTuner.UpdateMemoryLimit()
		log.Info("update gc memory limit", zap.Uint64("memory-limit-bytes", memoryLimitBytes),
			zap.Float64("memory-limit-gc-trigger-ratio", memoryLimitGCTriggerRatio))
	}
	updateGCTuner()
	updateGCMemLimit()
	checkAndUpdateIfCfgChange := func() {
		cfg := c.opt.GetPDServerConfig()
		newEnableGCTuner := cfg.EnableGOGCTuner
		newMemoryLimitBytes := uint64(float64(totalMem) * cfg.ServerMemoryLimit)
		newGCThresholdBytes := uint64(float64(newMemoryLimitBytes) * cfg.GCTunerThreshold)
		if newMemoryLimitBytes == 0 {
			newGCThresholdBytes = uint64(float64(totalMem) * cfg.GCTunerThreshold)
		}
		newMemoryLimitGCTriggerRatio := cfg.ServerMemoryLimitGCTrigger
		newMemoryLimitGCTriggerBytes := uint64(float64(newMemoryLimitBytes) * newMemoryLimitGCTriggerRatio)
		if newEnableGCTuner != enableGCTuner || newGCThresholdBytes != gcThresholdBytes {
			enableGCTuner = newEnableGCTuner
			gcThresholdBytes = newGCThresholdBytes
			updateGCTuner()
		}
		if newMemoryLimitBytes != memoryLimitBytes || newMemoryLimitGCTriggerBytes != memoryLimitGCTriggerBytes {
			memoryLimitBytes = newMemoryLimitBytes
			memoryLimitGCTriggerBytes = newMemoryLimitGCTriggerBytes
			memoryLimitGCTriggerRatio = newMemoryLimitGCTriggerRatio
			updateGCMemLimit()
		}
	}
	for {
		select {
		case <-c.ctx.Done():
			log.Info("gc tuner is stopped")
			return
		case <-tick.C:
			checkAndUpdateIfCfgChange()
		}
	}
}

func (c *RaftCluster) startProgressGC() {
	defer logutil.LogPanic()
	defer c.wg.Done()

	c.progressManager.GC(c.ctx)
}

// runStoreConfigSync runs the job to sync the store config from TiKV.
func (c *RaftCluster) runStoreConfigSync() {
	defer logutil.LogPanic()
	defer c.wg.Done()
	// TODO: After we fix the atomic problem of config, we can remove this failpoint.
	failpoint.Inject("skipStoreConfigSync", func() {
		failpoint.Return()
	})

	var (
		synced, switchRaftV2Config, needPersist bool
		stores                                  = c.GetStores()
	)
	// Start the ticker with a second-level timer to accelerate
	// the bootstrap stage.
	ticker := time.NewTicker(time.Minute)
	defer ticker.Stop()
	for {
		synced, switchRaftV2Config, needPersist = c.syncStoreConfig(stores)
		if switchRaftV2Config {
			if err := c.opt.SwitchRaftV2(c.GetStorage()); err != nil {
				log.Warn("store config persisted failed", zap.Error(err))
			}
		}
		// Update the stores if the synchronization is not completed.
		if !synced {
			stores = c.GetStores()
		}
		if needPersist {
			if err := c.opt.Persist(c.storage); err != nil {
				log.Warn("store config persisted failed", zap.Error(err))
			}
			log.Info("store config is updated")
		}
		select {
		case <-c.ctx.Done():
			log.Info("sync store config job is stopped")
			return
		case <-ticker.C:
		}
	}
}

// syncStoreConfig syncs the store config from TiKV.
//   - `synced` is true if sync config from one tikv.
//   - `switchRaftV2` is true if the config of tikv engine is change to raft-kv2.
func (c *RaftCluster) syncStoreConfig(stores []*core.StoreInfo) (synced bool, switchRaftV2 bool, needPersist bool) {
	var err error
	for index := 0; index < len(stores); index++ {
		select {
		case <-c.ctx.Done():
			log.Info("stop sync store config job due to server shutdown")
			return
		default:
		}
		// filter out the stores that are tiflash
		store := stores[index]
		if store.IsTiFlash() {
			continue
		}

		// filter out the stores that are not up.
		if !store.IsPreparing() && !store.IsServing() {
			continue
		}
		// it will try next store if the current store is failed.
		address := netutil.ResolveLoopBackAddr(stores[index].GetStatusAddress(), stores[index].GetAddress())
		switchRaftV2, needPersist, err = c.observeStoreConfig(c.ctx, address)
		if err != nil {
			// delete the store if it is failed and retry next store.
			stores = append(stores[:index], stores[index+1:]...)
			index--
			storeSyncConfigEvent.WithLabelValues(address, "fail").Inc()
			log.Debug("sync store config failed, it will try next store", zap.Error(err))
			continue
		} else if switchRaftV2 {
			storeSyncConfigEvent.WithLabelValues(address, "raft-v2").Inc()
		}
		storeSyncConfigEvent.WithLabelValues(address, "succ").Inc()

		return true, switchRaftV2, needPersist
	}
	return false, false, needPersist
}

// observeStoreConfig is used to observe the store config changes and
// return whether if the new config changes the engine to raft-kv2.
func (c *RaftCluster) observeStoreConfig(ctx context.Context, address string) (switchRaftV2 bool, needPersist bool, err error) {
	cfg, err := c.fetchStoreConfigFromTiKV(ctx, address)
	if err != nil {
		return false, false, err
	}
	oldCfg := c.opt.GetStoreConfig()
	if cfg == nil || oldCfg.Equal(cfg) {
		return false, false, nil
	}
	log.Info("sync the store config successful",
		zap.String("store-address", address),
		zap.String("store-config", cfg.String()),
		zap.String("old-config", oldCfg.String()))
	return c.updateStoreConfig(oldCfg, cfg), true, nil
}

// updateStoreConfig updates the store config. This is extracted for testing.
func (c *RaftCluster) updateStoreConfig(oldCfg, cfg *sc.StoreConfig) (switchRaftV2 bool) {
	cfg.Adjust()
	c.opt.SetStoreConfig(cfg)
	switchRaftV2 = oldCfg.Engine != sc.RaftstoreV2 && cfg.Engine == sc.RaftstoreV2
	return
}

// fetchStoreConfigFromTiKV tries to fetch the config from the TiKV store URL.
func (c *RaftCluster) fetchStoreConfigFromTiKV(ctx context.Context, statusAddress string) (*sc.StoreConfig, error) {
	cfg := &sc.StoreConfig{}
	failpoint.Inject("mockFetchStoreConfigFromTiKV", func(val failpoint.Value) {
		if regionMaxSize, ok := val.(string); ok {
			cfg.RegionMaxSize = regionMaxSize
			cfg.Engine = sc.RaftstoreV2
		}
		failpoint.Return(cfg, nil)
	})
	if c.httpClient == nil {
		return nil, errors.New("failed to get store config due to nil client")
	}
	var url string
	if netutil.IsEnableHTTPS(c.httpClient) {
		url = fmt.Sprintf("%s://%s/config", "https", statusAddress)
	} else {
		url = fmt.Sprintf("%s://%s/config", "http", statusAddress)
	}
	ctx, cancel := context.WithTimeout(ctx, clientTimeout)
	req, err := http.NewRequestWithContext(ctx, http.MethodGet, url, http.NoBody)
	if err != nil {
		cancel()
		return nil, fmt.Errorf("failed to create store config http request: %w", err)
	}
	resp, err := c.httpClient.Do(req)
	if err != nil {
		cancel()
		return nil, err
	}
	defer resp.Body.Close()
	body, err := io.ReadAll(resp.Body)
	cancel()
	if err != nil {
		return nil, err
	}
	if err := json.Unmarshal(body, cfg); err != nil {
		return nil, err
	}
	return cfg, nil
}

// LoadClusterInfo loads cluster related info.
func (c *RaftCluster) LoadClusterInfo() (*RaftCluster, error) {
	c.meta = &metapb.Cluster{}
	ok, err := c.storage.LoadMeta(c.meta)
	if err != nil {
		return nil, err
	}
	if !ok {
		return nil, nil
	}

	c.ResetStores()
	start := time.Now()
	if err := c.storage.LoadStores(c.PutStore); err != nil {
		return nil, err
	}
	log.Info("load stores",
		zap.Int("count", c.GetStoreCount()),
		zap.Duration("cost", time.Since(start)),
	)

	start = time.Now()

	// used to load region from kv storage to cache storage.
	if err = storage.TryLoadRegionsOnce(c.ctx, c.storage, c.CheckAndPutRegion); err != nil {
		return nil, err
	}
	log.Info("load regions",
		zap.Int("count", c.GetTotalRegionCount()),
		zap.Duration("cost", time.Since(start)),
	)

	return c, nil
}

func (c *RaftCluster) runMetricsCollectionJob() {
	defer logutil.LogPanic()
	defer c.wg.Done()

	ticker := time.NewTicker(metricsCollectionJobInterval)
	failpoint.Inject("highFrequencyClusterJobs", func() {
		ticker.Reset(time.Millisecond)
	})
	defer ticker.Stop()

	for {
		select {
		case <-c.ctx.Done():
			log.Info("metrics are reset")
			c.resetMetrics()
			log.Info("metrics collection job has been stopped")
			return
		case <-ticker.C:
			c.collectMetrics()
		}
	}
}

func (c *RaftCluster) runNodeStateCheckJob() {
	defer logutil.LogPanic()
	defer c.wg.Done()

	ticker := time.NewTicker(nodeStateCheckJobInterval)
	failpoint.Inject("highFrequencyClusterJobs", func() {
		ticker.Reset(2 * time.Second)
	})
	defer ticker.Stop()

	for {
		select {
		case <-c.ctx.Done():
			log.Info("node state check job has been stopped")
			return
		case <-ticker.C:
			c.checkStores()
		}
	}
}

func (c *RaftCluster) runUpdateStoreStats() {
	defer logutil.LogPanic()
	defer c.wg.Done()

	ticker := time.NewTicker(updateStoreStatsInterval)
	defer ticker.Stop()

	for {
		select {
		case <-c.ctx.Done():
			log.Info("update store stats background jobs has been stopped")
			return
		case <-ticker.C:
			// Update related stores.
			start := time.Now()
			c.UpdateAllStoreStatus()
			updateStoreStatsGauge.Set(time.Since(start).Seconds())
		}
	}
}

func (c *RaftCluster) syncRegions() {
	defer logutil.LogPanic()
	defer c.wg.Done()
	c.regionSyncer.RunServer(c.ctx, c.changedRegionNotifier())
}

func (c *RaftCluster) runReplicationMode() {
	defer logutil.LogPanic()
	defer c.wg.Done()
	c.replicationMode.Run(c.ctx)
}

// Stop stops the cluster.
func (c *RaftCluster) Stop() {
	c.Lock()
	// We need to try to stop tso jobs whatever the cluster is running or not.
	// Because we need to call checkTSOService as soon as possible while the cluster is starting,
	// which makes the cluster may not be running but the tso job has been started.
	// For example, the cluster meets an error when starting, such as cluster is not bootstrapped.
	// In this case, the `running` in `RaftCluster` is false, but the tso job has been started.
	// Ref: https://github.com/tikv/pd/issues/8836
	c.stopTSOJobsIfNeeded()
	if !c.running {
		c.Unlock()
		return
	}
	c.running = false
	c.cancel()
	if !c.IsServiceIndependent(constant.SchedulingServiceName) {
		c.stopSchedulingJobs()
	}
	c.heartbeatRunner.Stop()
	c.miscRunner.Stop()
	c.logRunner.Stop()
	c.syncRegionRunner.Stop()
	c.Unlock()

	c.wg.Wait()
	log.Info("raft cluster is stopped")
}

// Wait blocks until the cluster is stopped. Only for test purpose.
func (c *RaftCluster) Wait() {
	c.wg.Wait()
}

// IsRunning return if the cluster is running.
func (c *RaftCluster) IsRunning() bool {
	c.RLock()
	defer c.RUnlock()
	return c.running
}

// Context returns the context of RaftCluster.
func (c *RaftCluster) Context() context.Context {
	c.RLock()
	defer c.RUnlock()
	if c.running {
		return c.ctx
	}
	return nil
}

// GetHeartbeatStreams returns the heartbeat streams.
func (c *RaftCluster) GetHeartbeatStreams() *hbstream.HeartbeatStreams {
	return c.hbstreams
}

// AllocID returns a global unique ID.
func (c *RaftCluster) AllocID(uint32) (uint64, uint32, error) {
	return c.id.Alloc(1)
}

// GetRegionSyncer returns the region syncer.
func (c *RaftCluster) GetRegionSyncer() *syncer.RegionSyncer {
	return c.regionSyncer
}

// GetReplicationMode returns the ReplicationMode.
func (c *RaftCluster) GetReplicationMode() *replication.ModeManager {
	return c.replicationMode
}

// GetRuleManager returns the rule manager reference.
func (c *RaftCluster) GetRuleManager() *placement.RuleManager {
	return c.ruleManager
}

// GetRegionLabeler returns the region labeler.
func (c *RaftCluster) GetRegionLabeler() *labeler.RegionLabeler {
	return c.regionLabeler
}

// GetStorage returns the storage.
func (c *RaftCluster) GetStorage() storage.Storage {
	return c.storage
}

// GetOpts returns cluster's configuration.
// There is no need a lock since it won't changed.
func (c *RaftCluster) GetOpts() sc.ConfProvider {
	return c.opt
}

// GetScheduleConfig returns scheduling configurations.
func (c *RaftCluster) GetScheduleConfig() *sc.ScheduleConfig {
	return c.opt.GetScheduleConfig()
}

// SetScheduleConfig sets the PD scheduling configuration.
func (c *RaftCluster) SetScheduleConfig(cfg *sc.ScheduleConfig) {
	c.opt.SetScheduleConfig(cfg)
}

// GetReplicationConfig returns replication configurations.
func (c *RaftCluster) GetReplicationConfig() *sc.ReplicationConfig {
	return c.opt.GetReplicationConfig()
}

// GetPDServerConfig returns pd server configurations.
func (c *RaftCluster) GetPDServerConfig() *config.PDServerConfig {
	return c.opt.GetPDServerConfig()
}

// SetPDServerConfig sets the PD configuration.
func (c *RaftCluster) SetPDServerConfig(cfg *config.PDServerConfig) {
	c.opt.SetPDServerConfig(cfg)
}

// IsSchedulingHalted returns whether the scheduling is halted.
// Currently, the PD scheduling is halted when:
//   - The `HaltScheduling` persist option is set to true.
//   - Online unsafe recovery is running.
func (c *RaftCluster) IsSchedulingHalted() bool {
	return c.opt.IsSchedulingHalted() || c.unsafeRecoveryController.IsRunning()
}

// GetUnsafeRecoveryController returns the unsafe recovery controller.
func (c *RaftCluster) GetUnsafeRecoveryController() *unsaferecovery.Controller {
	return c.unsafeRecoveryController
}

// HandleStoreHeartbeat updates the store status.
func (c *RaftCluster) HandleStoreHeartbeat(heartbeat *pdpb.StoreHeartbeatRequest, resp *pdpb.StoreHeartbeatResponse) error {
	stats := heartbeat.GetStats()
	storeID := stats.GetStoreId()
	store := c.GetStore(storeID)
	if store == nil {
		return errors.Errorf("store %v not found", storeID)
	}

	limit := store.GetStoreLimit()
	version := c.opt.GetStoreLimitVersion()
	opts := make([]core.StoreCreateOption, 0)
	if limit == nil || limit.Version() != version {
		if version == storelimit.VersionV2 {
			limit = storelimit.NewSlidingWindows()
		} else {
			limit = storelimit.NewStoreRateLimit(0.0)
		}
		opts = append(opts, core.SetStoreLimit(limit))
	}

	nowTime := time.Now()
	// If this cluster has slow stores, we should awaken hibernated regions in other stores.
	if !c.IsServiceIndependent(constant.SchedulingServiceName) {
		if needAwaken, slowStoreIDs := c.NeedAwakenAllRegionsInStore(storeID); needAwaken {
			log.Info("forcely awaken hibernated regions", zap.Uint64("store-id", storeID), zap.Uint64s("slow-stores", slowStoreIDs))
			opts = append(opts, core.SetLastAwakenTime(nowTime))
			resp.AwakenRegions = &pdpb.AwakenRegions{
				AbnormalStores: slowStoreIDs,
			}
		}
	}
	opts = append(opts, core.SetStoreStats(stats), core.SetLastHeartbeatTS(nowTime))

	newStore := store.Clone(opts...)

	if newStore.IsLowSpace(c.opt.GetLowSpaceRatio()) {
		log.Warn("store does not have enough disk space",
			zap.Uint64("store-id", storeID),
			zap.Uint64("capacity", newStore.GetCapacity()),
			zap.Uint64("available", newStore.GetAvailable()))
	}
	if newStore.NeedPersist() && c.storage != nil {
		if err := c.storage.SaveStoreMeta(newStore.GetMeta()); err != nil {
			log.Error("failed to persist store", zap.Uint64("store-id", storeID), errs.ZapError(err))
		} else {
			opts = append(opts, core.SetLastPersistTime(nowTime))
		}
	}
	// Supply NodeState in the response to help the store handle special cases
	// more conveniently, such as avoiding calling `remove_peer` redundantly under
	// NodeState_Removing.
	resp.State = store.GetNodeState()
	c.PutStore(newStore, opts...)
	var (
		regions  map[uint64]*core.RegionInfo
		interval uint64
	)
	if !c.IsServiceIndependent(constant.SchedulingServiceName) {
		c.hotStat.Observe(storeID, newStore.GetStoreStats())
		c.hotStat.FilterUnhealthyStore(c)
		c.slowStat.ObserveSlowStoreStatus(storeID, newStore.IsSlow())
		reportInterval := stats.GetInterval()
		interval = reportInterval.GetEndTimestamp() - reportInterval.GetStartTimestamp()

		regions = make(map[uint64]*core.RegionInfo, len(stats.GetPeerStats()))
		for _, peerStat := range stats.GetPeerStats() {
			regionID := peerStat.GetRegionId()
			region := c.GetRegion(regionID)
			regions[regionID] = region
			if region == nil {
				log.Warn("discard hot peer stat for unknown region",
					zap.Uint64("region-id", regionID),
					zap.Uint64("store-id", storeID))
				continue
			}
			peer := region.GetStorePeer(storeID)
			if peer == nil {
				log.Warn("discard hot peer stat for unknown region peer",
					zap.Uint64("region-id", regionID),
					zap.Uint64("store-id", storeID))
				continue
			}
			readQueryNum := core.GetReadQueryNum(peerStat.GetQueryStats())
			loads := []float64{
				utils.RegionReadBytes:     float64(peerStat.GetReadBytes()),
				utils.RegionReadKeys:      float64(peerStat.GetReadKeys()),
				utils.RegionReadQueryNum:  float64(readQueryNum),
				utils.RegionWriteBytes:    0,
				utils.RegionWriteKeys:     0,
				utils.RegionWriteQueryNum: 0,
			}
			checkReadPeerTask := func(cache *statistics.HotPeerCache) {
				stats := cache.CheckPeerFlow(region, []*metapb.Peer{peer}, loads, interval)
				for _, stat := range stats {
					cache.UpdateStat(stat)
				}
			}
			c.hotStat.CheckReadAsync(checkReadPeerTask)
		}
	}
	for _, stat := range stats.GetSnapshotStats() {
		// the duration of snapshot is the sum between to send and generate snapshot.
		// notice: to enlarge the limit in time, we reset the executing duration when it less than the minSnapshotDurationSec.
		dur := stat.GetSendDurationSec() + stat.GetGenerateDurationSec()
		if dur < minSnapshotDurationSec {
			dur = minSnapshotDurationSec
		}
		// This error is the diff between the executing duration and the waiting duration.
		// The waiting duration is the total duration minus the executing duration.
		// so e=executing_duration-waiting_duration=executing_duration-(total_duration-executing_duration)=2*executing_duration-total_duration
		// Eg: the total duration is 20s, the executing duration is 10s, the error is 0s.
		// Eg: the total duration is 20s, the executing duration is 8s, the error is -4s.
		// Eg: the total duration is 10s, the executing duration is 12s, the error is 4s.
		// if error is positive, it means the most time cost in executing, pd should send more snapshot to this tikv.
		// if error is negative, it means the most time cost in waiting, pd should send less snapshot to this tikv.
		e := int64(dur)*2 - int64(stat.GetTotalDurationSec())
		store.Feedback(float64(e))
	}
	if !c.IsServiceIndependent(constant.SchedulingServiceName) {
		// Here we will compare the reported regions with the previous hot peers to decide if it is still hot.
		collectUnReportedPeerTask := func(cache *statistics.HotPeerCache) {
			stats := cache.CheckColdPeer(storeID, regions, interval)
			for _, stat := range stats {
				cache.UpdateStat(stat)
			}
		}
		c.hotStat.CheckReadAsync(collectUnReportedPeerTask)
	}
	return nil
}

// processReportBuckets update the bucket information.
func (c *RaftCluster) processReportBuckets(buckets *metapb.Buckets) error {
	region := c.GetRegion(buckets.GetRegionId())
	if region == nil {
		regionCacheMissCounter.Inc()
		return errors.Errorf("region %v not found", buckets.GetRegionId())
	}
	// use CAS to update the bucket information.
	// the two request(A:3,B:2) get the same region and need to update the buckets.
	// the A will pass the check and set the version to 3, the B will fail because the region.bucket has changed.
	// the retry should keep the old version and the new version will be set to the region.bucket, like two requests (A:2,B:3).
	for range 3 {
		old := region.GetBuckets()
		// region should not update if the version of the buckets is less than the old one.
		if old != nil && buckets.GetVersion() <= old.GetVersion() {
			versionNotMatchCounter.Inc()
			return nil
		}
		failpoint.Inject("concurrentBucketHeartbeat", func() {
			time.Sleep(500 * time.Millisecond)
		})
		if ok := region.UpdateBuckets(buckets, old); ok {
			return nil
		}
	}
	updateFailedCounter.Inc()
	return nil
}

var regionGuide = core.GenerateRegionGuideFunc(true)
var syncRunner = ratelimit.NewSyncRunner()

// processRegionHeartbeat updates the region information.
func (c *RaftCluster) processRegionHeartbeat(ctx *core.MetaProcessContext, region *core.RegionInfo) error {
	tracer := ctx.Tracer
	origin, _, err := c.PreCheckPutRegion(region)
	tracer.OnPreCheckFinished()
	if err != nil {
		return err
	}

	region.Inherit(origin, c.GetStoreConfig().IsEnableRegionBucket())

	if !c.IsServiceIndependent(constant.SchedulingServiceName) {
		cluster.HandleStatsAsync(c, region)
	}
	tracer.OnAsyncHotStatsFinished()
	hasRegionStats := c.regionStats != nil
	// Save to storage if meta is updated, except for flashback.
	// Save to cache if meta or leader is updated, or contains any down/pending peer.
	saveKV, saveCache, needSync, retained := regionGuide(ctx, region, origin)
	tracer.OnRegionGuideFinished()
	regionID := region.GetID()
	if !saveKV && !saveCache {
		// Due to some config changes need to update the region stats as well,
		// so we do some extra checks here.
		// TODO: Due to the accuracy requirements of the API "/regions/check/xxx",
		// region stats needs to be collected in microservice env.
		// We need to think of a better way to reduce this part of the cost in the future.
		if hasRegionStats && c.regionStats.RegionStatsNeedUpdate(region) {
			ctx.MiscRunner.RunTask(
				regionID,
				ratelimit.ObserveRegionStatsAsync,
				func(ctx context.Context) {
					cluster.Collect(ctx, c, region)
				},
			)
		}
		// region is not updated to the subtree.
		if origin.GetRef() < 2 {
			ctx.TaskRunner.RunTask(
				regionID,
				ratelimit.UpdateSubTree,
				func(context.Context) {
					c.CheckAndPutSubTree(region)
				},
				ratelimit.WithRetained(true),
			)
		}
		return nil
	}
	failpoint.Inject("concurrentRegionHeartbeat", func() {
		time.Sleep(500 * time.Millisecond)
	})
	tracer.OnSaveCacheBegin()
	var overlaps []*core.RegionInfo
	if saveCache {
		failpoint.Inject("decEpoch", func() {
			region = region.Clone(core.SetRegionConfVer(2), core.SetRegionVersion(2))
		})
		// To prevent a concurrent heartbeat of another region from overriding the up-to-date region info by a stale one,
		// check its validation again here.
		//
		// However, it can't solve the race condition of concurrent heartbeats from the same region.
		if overlaps, err = c.CheckAndPutRootTree(ctx, region); err != nil {
			tracer.OnSaveCacheFinished()
			return err
		}
		ctx.TaskRunner.RunTask(
			regionID,
			ratelimit.UpdateSubTree,
			func(context.Context) {
				c.CheckAndPutSubTree(region)
			},
			ratelimit.WithRetained(retained),
		)
		tracer.OnUpdateSubTreeFinished()

		if !c.IsServiceIndependent(constant.SchedulingServiceName) {
			ctx.MiscRunner.RunTask(
				regionID,
				ratelimit.HandleOverlaps,
				func(ctx context.Context) {
					cluster.HandleOverlaps(ctx, c, overlaps)
				},
			)
		}
		regionUpdateCacheEventCounter.Inc()
	}

	tracer.OnSaveCacheFinished()
	if hasRegionStats {
		// handle region stats
		ctx.MiscRunner.RunTask(
			regionID,
			ratelimit.CollectRegionStatsAsync,
			func(ctx context.Context) {
				// TODO: Due to the accuracy requirements of the API "/regions/check/xxx",
				// region stats needs to be collected in microservice env.
				// We need to think of a better way to reduce this part of the cost in the future.
				cluster.Collect(ctx, c, region)
			},
		)
	}

	tracer.OnCollectRegionStatsFinished()
	if c.storage != nil {
		if saveKV {
			ctx.MiscRunner.RunTask(
				regionID,
				ratelimit.SaveRegionToKV,
				func(context.Context) {
					// If there are concurrent heartbeats from the same region, the last write will win even if
					// writes to storage in the critical area. So don't use mutex to protect it.
					// Not successfully saved to storage is not fatal, it only leads to longer warm-up
					// after restart. Here we only log the error then go on updating cache.
					for _, item := range overlaps {
						if err := c.storage.DeleteRegion(item.GetMeta()); err != nil {
							log.Error("failed to delete region from storage",
								zap.Uint64("region-id", item.GetID()),
								logutil.ZapRedactStringer("region-meta", core.RegionToHexMeta(item.GetMeta())),
								errs.ZapError(err))
						}
					}
					if err := c.storage.SaveRegion(region.GetMeta()); err != nil {
						log.Error("failed to save region to storage",
							zap.Uint64("region-id", region.GetID()),
							logutil.ZapRedactStringer("region-meta", core.RegionToHexMeta(region.GetMeta())),
							errs.ZapError(err))
					}
					regionUpdateKVEventCounter.Inc()
				},
			)
		}
	}

	if saveKV || needSync {
		ctx.SyncRegionRunner.RunTask(
			regionID,
			ratelimit.SyncRegionToFollower,
			func(context.Context) {
				c.changedRegions <- region
			},
			ratelimit.WithRetained(true),
		)
	}
	return nil
}

func (c *RaftCluster) putMetaLocked(meta *metapb.Cluster) error {
	if c.storage != nil {
		if err := c.storage.SaveMeta(meta); err != nil {
			return err
		}
	}
	c.meta = meta
	return nil
}

// GetBasicCluster returns the basic cluster.
func (c *RaftCluster) GetBasicCluster() *core.BasicCluster {
	return c.BasicCluster
}

// UpdateStoreLabels updates a store's location labels
// If 'force' is true, the origin labels will be overwritten with the new one forcibly.
func (c *RaftCluster) UpdateStoreLabels(storeID uint64, labels []*metapb.StoreLabel, force bool) error {
	store := c.GetStore(storeID)
	if store == nil {
		return errs.ErrInvalidStoreID.FastGenByArgs(storeID)
	}
	newStore := typeutil.DeepClone(store.GetMeta(), core.StoreFactory)
	newStore.Labels = labels
	return c.putStoreImpl(newStore, force)
}

// DeleteStoreLabel updates a store's location labels
func (c *RaftCluster) DeleteStoreLabel(storeID uint64, labelKey string) error {
	store := c.GetStore(storeID)
	if store == nil {
		return errs.ErrInvalidStoreID.FastGenByArgs(storeID)
	}
	if len(store.GetLabels()) == 0 {
		return errors.Errorf("the label key %s does not exist", labelKey)
	}
	newStore := typeutil.DeepClone(store.GetMeta(), core.StoreFactory)
	labels := make([]*metapb.StoreLabel, 0, len(newStore.GetLabels())-1)
	for _, label := range newStore.GetLabels() {
		if label.Key == labelKey {
			continue
		}
		labels = append(labels, label)
	}
	if len(labels) == len(store.GetLabels()) {
		return errors.Errorf("the label key %s does not exist", labelKey)
	}
	newStore.Labels = labels
	return c.putStoreImpl(newStore, true)
}

// PutMetaStore puts a store.
func (c *RaftCluster) PutMetaStore(store *metapb.Store) error {
	if err := c.putStoreImpl(store, false); err != nil {
		return err
	}
	c.OnStoreVersionChange()
	c.AddStoreLimit(store)
	return nil
}

// putStoreImpl puts a store.
// If 'force' is true, the store's labels will overwrite those labels which already existed in the store.
// If 'force' is false, the store's labels will merge into those labels which already existed in the store.
func (c *RaftCluster) putStoreImpl(store *metapb.Store, force bool) error {
	if store.GetId() == 0 {
		return errors.Errorf("invalid put store %v", store)
	}

	if err := c.checkStoreVersion(store); err != nil {
		return err
	}

	// Store address can not be the same as other stores.
	for _, s := range c.GetStores() {
		// It's OK to start a new store on the same address if the old store has been removed or physically destroyed.
		if s.IsRemoved() || s.IsPhysicallyDestroyed() {
			continue
		}
		if s.GetID() != store.GetId() && s.GetAddress() == store.GetAddress() {
			return errors.Errorf("duplicated store address: %v, already registered by %v", store, s.GetMeta())
		}
	}

	opts := make([]core.StoreCreateOption, 0)
	s := c.GetStore(store.GetId())
	if s == nil {
		// Add a new store.
		s = core.NewStoreInfo(store)
	} else {
		// Use the given labels to update the store.
		labels := store.GetLabels()
		if !force {
			labels = core.MergeLabels(s.GetLabels(), labels)
		}
		opts = append(opts,
			core.SetStoreAddress(store.Address, store.StatusAddress, store.PeerAddress),
			core.SetStoreVersion(store.GitHash, store.Version),
			core.SetStoreLabels(labels),
			core.SetStoreStartTime(store.StartTimestamp),
			core.SetStoreDeployPath(store.DeployPath))
		// Update an existed store.
		s = s.Clone(opts...)
	}
	if err := c.checkStoreLabels(s); err != nil {
		return err
	}
	return c.setStore(s, opts...)
}

func (c *RaftCluster) checkStoreVersion(store *metapb.Store) error {
	v, err := versioninfo.ParseVersion(store.GetVersion())
	if err != nil {
		return errors.Errorf("invalid put store %v, error: %s", store, err)
	}
	clusterVersion := *c.opt.GetClusterVersion()
	if !versioninfo.IsCompatible(clusterVersion, *v) {
		return errors.Errorf("version should compatible with version  %s, got %s", clusterVersion, v)
	}
	return nil
}

func (c *RaftCluster) checkStoreLabels(s *core.StoreInfo) error {
	keysSet := make(map[string]struct{})
	for _, k := range c.opt.GetLocationLabels() {
		keysSet[k] = struct{}{}
		if v := s.GetLabelValue(k); len(v) == 0 {
			log.Warn("label configuration is incorrect",
				zap.Stringer("store", s.GetMeta()),
				zap.String("label-key", k))
			if c.opt.GetStrictlyMatchLabel() {
				return errors.Errorf("label configuration is incorrect, need to specify the key: %s ", k)
			}
		}
	}
	for _, label := range s.GetLabels() {
		key := label.GetKey()
		if key == core.EngineKey {
			continue
		}
		if _, ok := keysSet[key]; !ok {
			log.Warn("not found the key match with the store label",
				zap.Stringer("store", s.GetMeta()),
				zap.String("label-key", key))
			if c.opt.GetStrictlyMatchLabel() {
				return errors.Errorf("key matching the label was not found in the PD, store label key: %s ", key)
			}
		}
	}
	return nil
}

// RemoveStore marks a store as offline in cluster.
// State transition: Up -> Offline.
func (c *RaftCluster) RemoveStore(storeID uint64, physicallyDestroyed bool) error {
	c.storeStateLock.Lock(uint32(storeID))
	defer c.storeStateLock.Unlock(uint32(storeID))
	store := c.GetStore(storeID)
	if store == nil {
		return errs.ErrStoreNotFound.FastGenByArgs(storeID)
	}
	// Remove an offline store should be OK, nothing to do.
	if store.IsRemoving() && store.IsPhysicallyDestroyed() == physicallyDestroyed {
		return nil
	}
	if store.IsRemoved() {
		return errs.ErrStoreRemoved.FastGenByArgs(storeID)
	}
	if store.IsPhysicallyDestroyed() {
		return errs.ErrStoreDestroyed.FastGenByArgs(storeID)
	}
	if (store.IsPreparing() || store.IsServing()) && !physicallyDestroyed {
		if err := c.checkReplicaBeforeOfflineStore(storeID); err != nil {
			return err
		}
	}

	log.Warn("store has been offline",
		zap.Uint64("store-id", storeID),
		zap.String("store-address", store.GetAddress()),
		zap.Bool("physically-destroyed", physicallyDestroyed))
	if err := c.setStore(
		store.Clone(core.SetStoreState(metapb.StoreState_Offline, physicallyDestroyed)),
		core.SetStoreState(metapb.StoreState_Offline, physicallyDestroyed),
	); err != nil {
		return err
	}

<<<<<<< HEAD
=======
	regionSize := float64(c.GetStoreRegionSize(storeID))
	c.resetProgress(storeID, store.GetAddress())
	c.progressManager.AddProgress(encodeRemovingProgressKey(storeID), regionSize, regionSize, nodeStateCheckJobInterval, progress.WindowDurationOption(c.GetCoordinator().GetPatrolRegionsDuration()))
>>>>>>> 6f886e0a
	// record the current store limit in memory
	c.prevStoreLimit[storeID] = map[storelimit.Type]float64{
		storelimit.AddPeer:    c.GetStoreLimitByType(storeID, storelimit.AddPeer),
		storelimit.RemovePeer: c.GetStoreLimitByType(storeID, storelimit.RemovePeer),
	}
	// TODO: if the persist operation encounters error, the "Unlimited" will be rollback.
	// And considering the store state has changed, RemoveStore is actually successful.
	_ = c.SetStoreLimit(storeID, storelimit.RemovePeer, storelimit.Unlimited)
	return nil
}

func (c *RaftCluster) checkReplicaBeforeOfflineStore(storeID uint64) error {
	upStores := c.getUpStores()
	expectUpStoresNum := len(upStores) - 1
	if expectUpStoresNum < c.opt.GetMaxReplicas() {
		return errs.ErrStoresNotEnough.FastGenByArgs(storeID, expectUpStoresNum, c.opt.GetMaxReplicas())
	}

	// Check if there are extra up store to store the leaders of the regions.
	evictStores := c.getEvictLeaderStores()
	if len(evictStores) < expectUpStoresNum {
		return nil
	}

	expectUpstores := make(map[uint64]bool)
	for _, UpStoreID := range upStores {
		if UpStoreID == storeID {
			continue
		}
		expectUpstores[UpStoreID] = true
	}
	evictLeaderStoresNum := 0
	for _, evictStoreID := range evictStores {
		if _, ok := expectUpstores[evictStoreID]; ok {
			evictLeaderStoresNum++
		}
	}

	// returns error if there is no store for leader.
	if evictLeaderStoresNum == len(expectUpstores) {
		return errs.ErrNoStoreForRegionLeader.FastGenByArgs(storeID)
	}

	return nil
}

func (c *RaftCluster) getUpStores() []uint64 {
	upStores := make([]uint64, 0)
	for _, store := range c.GetStores() {
		if store.IsUp() {
			upStores = append(upStores, store.GetID())
		}
	}
	return upStores
}

// BuryStore marks a store as tombstone in cluster.
// It is used by unsafe recovery or other special cases.
func (c *RaftCluster) BuryStore(storeID uint64, forceBury bool) error {
	c.storeStateLock.Lock(uint32(storeID))
	defer c.storeStateLock.Unlock(uint32(storeID))
	return c.BuryStoreLocked(storeID, forceBury)
}

// BuryStoreLocked marks a store as tombstone in cluster.
// If forceBury is false, the store should be offlined and emptied before calling this func.
// It is used by cluster check stores.
func (c *RaftCluster) BuryStoreLocked(storeID uint64, forceBury bool) error {
	store := c.GetStore(storeID)
	if store == nil {
		return errs.ErrStoreNotFound.FastGenByArgs(storeID)
	}

	// Bury a tombstone store should be OK, nothing to do.
	if store.IsRemoved() {
		return nil
	}

	if store.IsUp() {
		if !forceBury {
			return errs.ErrStoreIsUp.FastGenByArgs()
		} else if !store.IsDisconnected() {
			return errors.Errorf("The store %v is not offline nor disconnected", storeID)
		}
	}

	log.Warn("store has been Tombstone",
		zap.Uint64("store-id", storeID),
		zap.String("store-address", store.GetAddress()),
		zap.String("state", store.GetState().String()),
		zap.Bool("physically-destroyed", store.IsPhysicallyDestroyed()))
	err := c.setStore(
		store.Clone(core.SetStoreState(metapb.StoreState_Tombstone)),
		core.SetStoreState(metapb.StoreState_Tombstone),
	)
	c.OnStoreVersionChange()
	if err == nil {
		// clean up the residual information.
		delete(c.prevStoreLimit, storeID)
		c.RemoveStoreLimit(storeID)
		addr := store.GetAddress()
		storeIDStr := strconv.FormatUint(storeID, 10)
		statistics.ResetStoreStatistics(addr, storeIDStr)
		if !c.IsServiceIndependent(constant.SchedulingServiceName) {
			c.removeStoreStatistics(storeID)
		}
	}
	return err
}

// NeedAwakenAllRegionsInStore checks whether we should do AwakenRegions operation.
func (c *RaftCluster) NeedAwakenAllRegionsInStore(storeID uint64) (needAwaken bool, slowStoreIDs []uint64) {
	store := c.GetStore(storeID)

	// If there did no exist slow stores, following checking can be skipped.
	if !c.slowStat.ExistsSlowStores() {
		return false, nil
	}
	// We just return AwakenRegions messages to those Serving stores which need to be awaken.
	if store.IsSlow() || !store.NeedAwakenStore() {
		return false, nil
	}

	needAwaken = false
	for _, store := range c.GetStores() {
		if store.IsRemoved() {
			continue
		}

		// We will filter out heartbeat requests from slowStores.
		if (store.IsUp() || store.IsRemoving()) && store.IsSlow() &&
			store.GetStoreStats().GetStoreId() != storeID {
			needAwaken = true
			slowStoreIDs = append(slowStoreIDs, store.GetID())
		}
	}
	return needAwaken, slowStoreIDs
}

// UpStore up a store from offline
func (c *RaftCluster) UpStore(storeID uint64) error {
	c.storeStateLock.Lock(uint32(storeID))
	defer c.storeStateLock.Unlock(uint32(storeID))
	store := c.GetStore(storeID)
	if store == nil {
		return errs.ErrStoreNotFound.FastGenByArgs(storeID)
	}

	if store.IsRemoved() {
		return errs.ErrStoreRemoved.FastGenByArgs(storeID)
	}

	if store.IsPhysicallyDestroyed() {
		return errs.ErrStoreDestroyed.FastGenByArgs(storeID)
	}

	if store.IsUp() {
		return nil
	}

	options := []core.StoreCreateOption{core.SetStoreState(metapb.StoreState_Up)}
	// get the previous store limit recorded in memory
	limiter, exist := c.prevStoreLimit[storeID]
	if exist {
		options = append(options,
			core.ResetStoreLimit(storelimit.AddPeer, limiter[storelimit.AddPeer]),
			core.ResetStoreLimit(storelimit.RemovePeer, limiter[storelimit.RemovePeer]),
		)
	}
	newStore := store.Clone(options...)
	log.Warn("store has been up",
		zap.Uint64("store-id", storeID),
		zap.String("store-address", newStore.GetAddress()))
<<<<<<< HEAD

	if err := c.setStore(newStore); err != nil {
		return err
=======
	err := c.setStore(newStore, options...)
	if err == nil {
		if exist {
			// persist the store limit
			_ = c.SetStoreLimit(storeID, storelimit.AddPeer, limiter[storelimit.AddPeer])
			_ = c.SetStoreLimit(storeID, storelimit.RemovePeer, limiter[storelimit.RemovePeer])
		}
		c.resetProgress(storeID, store.GetAddress())
>>>>>>> 6f886e0a
	}
	if exist {
		// persist the store limit
		_ = c.SetStoreLimit(storeID, storelimit.AddPeer, limiter[storelimit.AddPeer])
		_ = c.SetStoreLimit(storeID, storelimit.RemovePeer, limiter[storelimit.RemovePeer])
	}
	return nil
}

<<<<<<< HEAD
// readyToServe change store's node state to Serving.
func (c *RaftCluster) readyToServe(store *core.StoreInfo) error {
	storeID := store.GetID()
=======
// ReadyToServeLocked change store's node state to Serving.
func (c *RaftCluster) ReadyToServeLocked(storeID uint64) error {
	store := c.GetStore(storeID)
>>>>>>> 6f886e0a
	if store == nil {
		return errs.ErrStoreNotFound.FastGenByArgs(storeID)
	}

	if store.IsRemoved() {
		return errs.ErrStoreRemoved.FastGenByArgs(storeID)
	}

	if store.IsPhysicallyDestroyed() {
		return errs.ErrStoreDestroyed.FastGenByArgs(storeID)
	}

	if store.IsServing() {
		return errs.ErrStoreServing.FastGenByArgs(storeID)
	}

	newStore := store.Clone(core.SetStoreState(metapb.StoreState_Up))
	log.Info("store has changed to serving",
		zap.Uint64("store-id", storeID),
		zap.String("store-address", newStore.GetAddress()))
<<<<<<< HEAD
	err := c.setStore(newStore)
=======
	err := c.setStore(newStore, core.SetStoreState(metapb.StoreState_Up))
	if err == nil {
		c.resetProgress(storeID, store.GetAddress())
	}
>>>>>>> 6f886e0a
	return err
}

// SetStoreWeight sets up a store's leader/region balance weight.
func (c *RaftCluster) SetStoreWeight(storeID uint64, leaderWeight, regionWeight float64) error {
	store := c.GetStore(storeID)
	if store == nil {
		return errs.ErrStoreNotFound.FastGenByArgs(storeID)
	}

	if err := c.storage.SaveStoreWeight(storeID, leaderWeight, regionWeight); err != nil {
		return err
	}

	return c.setStore(store,
		core.SetLeaderWeight(leaderWeight),
		core.SetRegionWeight(regionWeight),
	)
}

// The meta of StoreInfo should be the latest.
func (c *RaftCluster) setStore(store *core.StoreInfo, opts ...core.StoreCreateOption) error {
	if c.storage != nil {
		if err := c.storage.SaveStoreMeta(store.GetMeta()); err != nil {
			return err
		}
	}
	c.PutStore(store, opts...)
	if !c.IsServiceIndependent(constant.SchedulingServiceName) {
		c.updateStoreStatistics(store.GetID(), store.IsSlow())
	}
	return nil
}

func (c *RaftCluster) isStorePrepared() bool {
	if c.schedulingController.IsPrepared() {
		return true
	}
	if !c.IsServiceIndependent(constant.SchedulingServiceName) {
		return false
	}
	for _, store := range c.GetStores() {
		if !store.IsPreparing() && !store.IsServing() {
			continue
		}
		storeID := store.GetID()
		if !c.IsStorePrepared(storeID) {
			return false
		}
	}
	return true
}

func (c *RaftCluster) checkStores() {
	var (
		offlineStores []*metapb.Store
		upStoreCount  int
		stores        = c.GetStores()
	)

<<<<<<< HEAD
	countUpStore := func(store *core.StoreInfo) {
		if !store.IsLowSpace(c.opt.GetLowSpaceRatio()) {
			upStoreCount++
		}
	}

	for _, store := range stores {
		var (
			regionSize = float64(store.GetRegionSize())
			storeID    = store.GetID()
			threadhold float64
		)
		switch store.GetNodeState() {
		case metapb.NodeState_Preparing:
			countUpStore(store)
			timeToServe := store.GetUptime() >= c.opt.GetMaxStorePreparingTime() ||
				c.GetTotalRegionCount() < core.InitClusterRegionThreshold
			if !timeToServe && c.isStorePrepared() {
				threadhold = c.getThreshold(stores, store)
				log.Debug("store preparing threshold", zap.Uint64("store-id", storeID),
					zap.Float64("threshold", threadhold),
					zap.Float64("region-size", regionSize))
				timeToServe = regionSize >= threadhold
			}
			if timeToServe {
				if err := c.readyToServe(store); err != nil {
					log.Error("change store to serving failed",
						zap.Stringer("store", store.GetMeta()),
						zap.Int("region-count", c.GetTotalRegionCount()),
						errs.ZapError(err))
				}
			}
		case metapb.NodeState_Serving:
			countUpStore(store)
		case metapb.NodeState_Removing:
			offlineStore := store.GetMeta()
			id := offlineStore.GetId()
			// If the store is empty, it can be buried.
			needBury := c.GetStoreRegionCount(id) == 0
			failpoint.Inject("doNotBuryStore", func(_ failpoint.Value) {
				needBury = false
			})
			if needBury {
				if err := c.BuryStore(id, false); err != nil {
					log.Error("bury store failed",
						zap.Stringer("store", offlineStore),
						errs.ZapError(err))
				}
			} else {
				offlineStores = append(offlineStores, offlineStore)
			}
		case metapb.NodeState_Removed:
			if store.DownTime() <= gcTombstoneInterval {
				continue
			}
			// the store has already been tombstone
			err := c.deleteStore(store)
			if err != nil {
				log.Error("auto gc the tombstone store failed",
					zap.Stringer("store", store.GetMeta()),
					zap.Duration("down-time", store.DownTime()),
=======
	for _, store := range stores {
		isUp, isOffline := c.checkStore(store, stores)
		if isUp {
			upStoreCount++
		}
		if isOffline {
			offlineStores = append(offlineStores, store.GetMeta())
		}
	}

	if len(offlineStores) == 0 {
		return
	}

	// When placement rules feature is enabled. It is hard to determine required replica count precisely.
	if !c.opt.IsPlacementRulesEnabled() && upStoreCount < c.opt.GetMaxReplicas() {
		for _, offlineStore := range offlineStores {
			log.Warn("store may not turn into Tombstone, there are no extra up store has enough space to accommodate the extra replica", zap.Stringer("store", offlineStore))
		}
	}
}

func (c *RaftCluster) checkStore(store *core.StoreInfo, stores []*core.StoreInfo) (isUp, isOffline bool) {
	storeID := store.GetID()
	c.storeStateLock.Lock(uint32(storeID))
	defer c.storeStateLock.Unlock(uint32(storeID))
	// the store has already been tombstone
	if store.IsRemoved() {
		if store.DownTime() > gcTombstoneInterval {
			err := c.deleteStore(store)
			if err != nil {
				log.Error("auto gc the tombstone store failed",
					zap.Stringer("store", store.GetMeta()),
					zap.Duration("down-time", store.DownTime()),
					errs.ZapError(err))
			} else {
				log.Info("auto gc the tombstone store success", zap.Stringer("store", store.GetMeta()), zap.Duration("down-time", store.DownTime()))
			}
		}
		return
	}

	if store.IsPreparing() {
		if store.GetUptime() >= c.opt.GetMaxStorePreparingTime() || c.GetTotalRegionCount() < core.InitClusterRegionThreshold {
			if err := c.ReadyToServeLocked(storeID); err != nil {
				log.Error("change store to serving failed",
					zap.Stringer("store", store.GetMeta()),
					zap.Int("region-count", c.GetTotalRegionCount()),
>>>>>>> 6f886e0a
					errs.ZapError(err))
			} else {
				log.Info("auto gc the tombstone store success", zap.Stringer("store", store.GetMeta()), zap.Duration("down-time", store.DownTime()))
			}
<<<<<<< HEAD
=======
		} else if c.IsPrepared() || (c.IsServiceIndependent(constant.SchedulingServiceName) && c.isStorePrepared()) {
			threshold := c.getThreshold(stores, store)
			regionSize := float64(store.GetRegionSize())
			log.Debug("store serving threshold", zap.Uint64("store-id", storeID), zap.Float64("threshold", threshold), zap.Float64("region-size", regionSize))
			if regionSize >= threshold {
				if err := c.ReadyToServeLocked(storeID); err != nil {
					log.Error("change store to serving failed",
						zap.Stringer("store", store.GetMeta()),
						errs.ZapError(err))
				}
			} else {
				remaining := threshold - regionSize
				// If we add multiple stores, the total will need to be changed.
				c.progressManager.UpdateProgressTotal(encodePreparingProgressKey(storeID), threshold)
				c.updateProgress(storeID, store.GetAddress(), preparingAction, regionSize, remaining, true /* inc */)
			}
>>>>>>> 6f886e0a
		}

<<<<<<< HEAD
		if c.isStorePrepared() {
			c.progressManager.UpdateProgress(store, regionSize, threadhold)
		}
=======
	if store.IsUp() {
		if !store.IsLowSpace(c.opt.GetLowSpaceRatio()) {
			isUp = true
		}
		return
>>>>>>> 6f886e0a
	}

	regionSize := c.GetStoreRegionSize(storeID)
	if c.IsPrepared() {
		c.updateProgress(storeID, store.GetAddress(), removingAction, float64(regionSize), float64(regionSize), false /* dec */)
	}
	// If the store is empty, it can be buried.
	needBury := c.GetStoreRegionCount(storeID) == 0
	failpoint.Inject("doNotBuryStore", func(_ failpoint.Value) {
		needBury = false
	})
	if needBury {
		if err := c.BuryStoreLocked(storeID, false); err != nil {
			log.Error("bury store failed",
				zap.Uint64("store-id", storeID),
				errs.ZapError(err))
		}
	} else {
		isOffline = true
	}
	return
}

func (c *RaftCluster) getThreshold(stores []*core.StoreInfo, store *core.StoreInfo) float64 {
	start := time.Now()
	if !c.opt.IsPlacementRulesEnabled() {
		regionSize := c.GetRegionSizeByRange([]byte(""), []byte("")) * int64(c.opt.GetMaxReplicas())
		weight := getStoreTopoWeight(store, stores, c.opt.GetLocationLabels(), c.opt.GetMaxReplicas())
		return float64(regionSize) * weight * 0.9
	}

	keys := c.ruleManager.GetSplitKeys([]byte(""), []byte(""))
	if len(keys) == 0 {
		return c.calculateRange(stores, store, []byte(""), []byte("")) * 0.9
	}

	storeSize := 0.0
	startKey := []byte("")
	for _, key := range keys {
		endKey := key
		storeSize += c.calculateRange(stores, store, startKey, endKey)
		startKey = endKey
	}
	// the range from the last split key to the last key
	storeSize += c.calculateRange(stores, store, startKey, []byte(""))
	log.Debug("threshold calculation time", zap.Duration("cost", time.Since(start)))
	return storeSize * 0.9
}

func (c *RaftCluster) calculateRange(stores []*core.StoreInfo, store *core.StoreInfo, startKey, endKey []byte) float64 {
	var storeSize float64
	rules := c.ruleManager.GetRulesForApplyRange(startKey, endKey)
	for _, rule := range rules {
		if !placement.MatchLabelConstraints(store, rule.LabelConstraints) {
			continue
		}

		var matchStores []*core.StoreInfo
		for _, s := range stores {
			if s.IsRemoving() || s.IsRemoved() {
				continue
			}
			if placement.MatchLabelConstraints(s, rule.LabelConstraints) {
				matchStores = append(matchStores, s)
			}
		}
		regionSize := c.GetRegionSizeByRange(startKey, endKey) * int64(rule.Count)
		weight := getStoreTopoWeight(store, matchStores, rule.LocationLabels, rule.Count)
		storeSize += float64(regionSize) * weight
		log.Debug("calculate range result",
			logutil.ZapRedactString("start-key", string(core.HexRegionKey(startKey))),
			logutil.ZapRedactString("end-key", string(core.HexRegionKey(endKey))),
			zap.Uint64("store-id", store.GetID()),
			zap.String("rule", rule.String()),
			zap.Int64("region-size", regionSize),
			zap.Float64("weight", weight),
			zap.Float64("store-size", storeSize),
		)
	}
	return storeSize
}

func getStoreTopoWeight(store *core.StoreInfo, stores []*core.StoreInfo, locationLabels []string, count int) float64 {
	topology, validLabels, sameLocationStoreNum, isMatch := buildTopology(store, stores, locationLabels, count)
	weight := 1.0
	topo := topology
	if isMatch {
		return weight / float64(count) / sameLocationStoreNum
	}

	storeLabels := getSortedLabels(store.GetLabels(), locationLabels)
	for _, label := range storeLabels {
		if _, ok := topo[label.Value]; ok {
			if slice.Contains(validLabels, label.Key) {
				weight /= float64(len(topo))
			}
			topo = topo[label.Value].(map[string]any)
		} else {
			break
		}
	}

	return weight / sameLocationStoreNum
}

func buildTopology(s *core.StoreInfo, stores []*core.StoreInfo, locationLabels []string, count int) (map[string]any, []string, float64, bool) {
	topology := make(map[string]any)
	sameLocationStoreNum := 1.0
	totalLabelCount := make([]int, len(locationLabels))
	for _, store := range stores {
		if store.IsServing() || store.IsPreparing() {
			labelCount := updateTopology(topology, getSortedLabels(store.GetLabels(), locationLabels))
			for i, c := range labelCount {
				totalLabelCount[i] += c
			}
		}
	}

	validLabels := locationLabels
	var isMatch bool
	for i, c := range totalLabelCount {
		if count/c == 0 {
			validLabels = validLabels[:i]
			break
		}
		if count/c == 1 && count%c == 0 {
			validLabels = validLabels[:i+1]
			isMatch = true
			break
		}
	}
	for _, store := range stores {
		if store.GetID() == s.GetID() {
			continue
		}
		if s.CompareLocation(store, validLabels) == -1 {
			sameLocationStoreNum++
		}
	}

	return topology, validLabels, sameLocationStoreNum, isMatch
}

func getSortedLabels(storeLabels []*metapb.StoreLabel, locationLabels []string) []*metapb.StoreLabel {
	var sortedLabels []*metapb.StoreLabel
	for _, ll := range locationLabels {
		find := false
		for _, sl := range storeLabels {
			if ll == sl.Key {
				sortedLabels = append(sortedLabels, sl)
				find = true
				break
			}
		}
		// TODO: we need to improve this logic to make the label calculation more accurate if the user has the wrong label settings.
		if !find {
			sortedLabels = append(sortedLabels, &metapb.StoreLabel{Key: ll, Value: ""})
		}
	}
	return sortedLabels
}

// updateTopology records stores' topology in the `topology` variable.
func updateTopology(topology map[string]any, sortedLabels []*metapb.StoreLabel) []int {
	labelCount := make([]int, len(sortedLabels))
	if len(sortedLabels) == 0 {
		return labelCount
	}
	topo := topology
	for i, l := range sortedLabels {
		if _, exist := topo[l.Value]; !exist {
			topo[l.Value] = make(map[string]any)
			labelCount[i] += 1
		}
		topo = topo[l.Value].(map[string]any)
	}
	return labelCount
}

// RemoveTombStoneRecords removes the tombStone Records.
func (c *RaftCluster) RemoveTombStoneRecords() error {
	var failedStores []uint64
	for _, store := range c.GetStores() {
		if store.IsRemoved() {
			if c.GetStoreRegionCount(store.GetID()) > 0 {
				log.Warn("skip removing tombstone", zap.Stringer("store", store.GetMeta()))
				failedStores = append(failedStores, store.GetID())
				continue
			}
			// the store has already been tombstone
			err := c.deleteStore(store)
			if err != nil {
				log.Error("delete store failed",
					zap.Stringer("store", store.GetMeta()),
					errs.ZapError(err))
				return err
			}
			c.RemoveStoreLimit(store.GetID())
			log.Info("delete store succeeded",
				zap.Stringer("store", store.GetMeta()))
		}
	}
	var stores string
	if len(failedStores) != 0 {
		for i, storeID := range failedStores {
			stores += strconv.FormatUint(storeID, 10)
			if i != len(failedStores)-1 {
				stores += ", "
			}
		}
		return errors.Errorf("failed stores: %v", stores)
	}
	return nil
}

// deleteStore deletes the store from the cluster. it's concurrent safe.
func (c *RaftCluster) deleteStore(store *core.StoreInfo) error {
	if c.storage != nil {
		if err := c.storage.DeleteStoreMeta(store.GetMeta()); err != nil {
			return err
		}
	}
	c.DeleteStore(store)
	return nil
}

func (c *RaftCluster) collectMetrics() {
	c.collectHealthStatus()
}

func (c *RaftCluster) resetMetrics() {
	c.resetHealthStatus()
	c.progressManager.Reset()
}

func (c *RaftCluster) collectHealthStatus() {
	members, err := GetMembers(c.etcdClient)
	if err != nil {
		log.Error("get members error", errs.ZapError(err))
	}
	healthy := CheckHealth(c.httpClient, members)
	for _, member := range members {
		var v float64
		if _, ok := healthy[member.GetMemberId()]; ok {
			v = 1
		}
		healthStatusGauge.WithLabelValues(member.GetName()).Set(v)
	}
}

func (*RaftCluster) resetHealthStatus() {
	healthStatusGauge.Reset()
}

// OnStoreVersionChange changes the version of the cluster when needed.
func (c *RaftCluster) OnStoreVersionChange() {
	var minVersion *semver.Version
	stores := c.GetStores()
	for _, s := range stores {
		if s.IsRemoved() {
			continue
		}
		v := versioninfo.MustParseVersion(s.GetVersion())

		if minVersion == nil || v.LessThan(*minVersion) {
			minVersion = v
		}
	}
	clusterVersion := c.opt.GetClusterVersion()
	// If the cluster version of PD is less than the minimum version of all stores,
	// it will update the cluster version.
	failpoint.Inject("versionChangeConcurrency", func() {
		time.Sleep(500 * time.Millisecond)
	})
	if minVersion == nil || clusterVersion.Equal(*minVersion) {
		return
	}

	if !c.opt.CASClusterVersion(clusterVersion, minVersion) {
		log.Error("cluster version changed by API at the same time")
	}
	err := c.opt.Persist(c.storage)
	if err != nil {
		log.Error("persist cluster version meet error", errs.ZapError(err))
	}
	log.Info("cluster version changed",
		zap.Stringer("old-cluster-version", clusterVersion),
		zap.Stringer("new-cluster-version", minVersion))
}

func (c *RaftCluster) changedRegionNotifier() <-chan *core.RegionInfo {
	return c.changedRegions
}

// GetMetaCluster gets meta cluster.
func (c *RaftCluster) GetMetaCluster() *metapb.Cluster {
	c.RLock()
	defer c.RUnlock()
	return typeutil.DeepClone(c.meta, core.ClusterFactory)
}

// PutMetaCluster puts meta cluster.
func (c *RaftCluster) PutMetaCluster(meta *metapb.Cluster) error {
	c.Lock()
	defer c.Unlock()
	if meta.GetId() != keypath.ClusterID() {
		return errors.Errorf("invalid cluster %v, mismatch cluster id %d", meta, keypath.ClusterID())
	}
	return c.putMetaLocked(typeutil.DeepClone(meta, core.ClusterFactory))
}

// GetHotRegionStatusByRange return region statistics from cluster with hot statistics.
func (c *RaftCluster) GetHotRegionStatusByRange(startKey, endKey []byte, engine string) *statistics.RegionStats {
	stores := c.GetStores()
	switch engine {
	case core.EngineTiKV:
		f := filter.NewEngineFilter("user", filter.NotSpecialEngines)
		stores = filter.SelectSourceStores(stores, []filter.Filter{f}, c.GetSchedulerConfig(), nil, nil)
	case core.EngineTiFlash:
		f := filter.NewEngineFilter("user", filter.SpecialEngines)
		stores = filter.SelectSourceStores(stores, []filter.Filter{f}, c.GetSchedulerConfig(), nil, nil)
	default:
	}

	storeMap := make(map[uint64]string, len(stores))
	for _, store := range stores {
		storeMap[store.GetID()] = store.GetLabelValue(core.EngineKey)
	}
	opt := statistics.WithStoreMapOption(storeMap)
	stats := statistics.GetRegionStats(c.ScanRegions(startKey, endKey, -1), c, opt)
	// Fill in the hot write region statistics.
	for storeID, label := range storeMap {
		if _, ok := stats.StoreLeaderCount[storeID]; !ok {
			stats.StoreLeaderCount[storeID] = 0
			stats.StoreLeaderKeys[storeID] = 0
			stats.StoreLeaderSize[storeID] = 0
		}
		if _, ok := stats.StorePeerCount[storeID]; !ok {
			stats.StorePeerCount[storeID] = 0
			stats.StorePeerKeys[storeID] = 0
			stats.StorePeerSize[storeID] = 0
		}

		if _, ok := stats.StoreWriteQuery[storeID]; !ok {
			stats.StoreWriteBytes[storeID] = 0
			stats.StoreWriteKeys[storeID] = 0
			stats.StoreWriteQuery[storeID] = 0
		}

		if _, ok := stats.StoreLeaderReadQuery[storeID]; !ok {
			stats.StoreLeaderReadKeys[storeID] = 0
			stats.StoreLeaderReadBytes[storeID] = 0
			stats.StoreLeaderReadQuery[storeID] = 0
		}

		if _, ok := stats.StorePeerReadQuery[storeID]; !ok {
			stats.StorePeerReadKeys[storeID] = 0
			stats.StorePeerReadBytes[storeID] = 0
			stats.StorePeerReadQuery[storeID] = 0
		}
		if label == "" {
			storeMap[storeID] = core.EngineTiKV
		}
	}

	stats.StoreEngine = storeMap
	return stats
}

// GetRegionStatsByRange returns region statistics from cluster.
// if useHotFlow is true, the hot region statistics will be returned.
func (c *RaftCluster) GetRegionStatsByRange(startKey, endKey []byte,
	opts ...statistics.GetRegionStatsOption) *statistics.RegionStats {
	return statistics.GetRegionStats(c.ScanRegions(startKey, endKey, -1),
		nil, opts...)
}

// GetRegionStatsCount returns the number of regions in the range.
func (c *RaftCluster) GetRegionStatsCount(startKey, endKey []byte) *statistics.RegionStats {
	stats := &statistics.RegionStats{}
	stats.Count = c.GetRegionCount(startKey, endKey)
	return stats
}

// TODO: remove me.
// only used in test.
func (c *RaftCluster) putRegion(region *core.RegionInfo) error {
	if c.storage != nil {
		if err := c.storage.SaveRegion(region.GetMeta()); err != nil {
			return err
		}
	}
	c.PutRegion(region)
	return nil
}

// GetStoreLimitByType returns the store limit for a given store ID and type.
func (c *RaftCluster) GetStoreLimitByType(storeID uint64, typ storelimit.Type) float64 {
	return c.opt.GetStoreLimitByType(storeID, typ)
}

// GetAllStoresLimit returns all store limit
func (c *RaftCluster) GetAllStoresLimit() map[uint64]sc.StoreLimitConfig {
	return c.opt.GetAllStoresLimit()
}

// AddStoreLimit add a store limit for a given store ID.
func (c *RaftCluster) AddStoreLimit(store *metapb.Store) {
	storeID := store.GetId()
	cfg := c.opt.GetScheduleConfig().Clone()
	if _, ok := cfg.StoreLimit[storeID]; ok {
		return
	}

	slc := sc.StoreLimitConfig{
		AddPeer:    sc.DefaultStoreLimit.GetDefaultStoreLimit(storelimit.AddPeer),
		RemovePeer: sc.DefaultStoreLimit.GetDefaultStoreLimit(storelimit.RemovePeer),
	}
	if core.IsStoreContainLabel(store, core.EngineKey, core.EngineTiFlash) {
		slc = sc.StoreLimitConfig{
			AddPeer:    sc.DefaultTiFlashStoreLimit.GetDefaultStoreLimit(storelimit.AddPeer),
			RemovePeer: sc.DefaultTiFlashStoreLimit.GetDefaultStoreLimit(storelimit.RemovePeer),
		}
	}

	cfg.StoreLimit[storeID] = slc
	c.opt.SetScheduleConfig(cfg)
	var err error
	for range persistLimitRetryTimes {
		if err = c.opt.Persist(c.storage); err == nil {
			log.Info("store limit added", zap.Uint64("store-id", storeID))
			return
		}
		time.Sleep(persistLimitWaitTime)
	}
	log.Error("persist store limit meet error", errs.ZapError(err))
}

// RemoveStoreLimit remove a store limit for a given store ID.
func (c *RaftCluster) RemoveStoreLimit(storeID uint64) {
	cfg := c.opt.GetScheduleConfig().Clone()
	for _, limitType := range storelimit.TypeNameValue {
		c.ResetStoreLimit(storeID, limitType)
	}
	delete(cfg.StoreLimit, storeID)
	c.opt.SetScheduleConfig(cfg)
	var err error
	for range persistLimitRetryTimes {
		if err = c.opt.Persist(c.storage); err == nil {
			log.Info("store limit removed", zap.Uint64("store-id", storeID))
			id := strconv.FormatUint(storeID, 10)
			statistics.StoreLimitGauge.DeleteLabelValues(id, "add-peer")
			statistics.StoreLimitGauge.DeleteLabelValues(id, "remove-peer")
			return
		}
		time.Sleep(persistLimitWaitTime)
	}
	log.Error("persist store limit meet error", errs.ZapError(err))
}

// SetMinResolvedTS sets up a store with min resolved ts.
func (c *RaftCluster) SetMinResolvedTS(storeID, minResolvedTS uint64) error {
	store := c.GetStore(storeID)
	if store == nil {
		return errs.ErrStoreNotFound.FastGenByArgs(storeID)
	}

	c.PutStore(store, core.SetMinResolvedTS(minResolvedTS))
	return nil
}

// CheckAndUpdateMinResolvedTS checks and updates the min resolved ts of the cluster.
// It only be called by the background job runMinResolvedTSJob.
// This is exported for testing purpose.
func (c *RaftCluster) CheckAndUpdateMinResolvedTS() (uint64, bool) {
	if !c.isInitialized() {
		return math.MaxUint64, false
	}
	newMinResolvedTS := uint64(math.MaxUint64)
	for _, s := range c.GetStores() {
		if !core.IsAvailableForMinResolvedTS(s) {
			continue
		}
		if newMinResolvedTS > s.GetMinResolvedTS() {
			newMinResolvedTS = s.GetMinResolvedTS()
		}
	}
	// Avoid panic when minResolvedTS is not initialized.
	oldMinResolvedTS, _ := c.minResolvedTS.Load().(uint64)
	if newMinResolvedTS == math.MaxUint64 || newMinResolvedTS <= oldMinResolvedTS {
		return oldMinResolvedTS, false
	}
	c.minResolvedTS.Store(newMinResolvedTS)
	return newMinResolvedTS, true
}

func (c *RaftCluster) runMinResolvedTSJob() {
	defer logutil.LogPanic()
	defer c.wg.Done()

	interval := c.opt.GetMinResolvedTSPersistenceInterval()
	if interval == 0 {
		interval = DefaultMinResolvedTSPersistenceInterval
	}
	ticker := time.NewTicker(interval)
	defer ticker.Stop()

	for {
		select {
		case <-c.ctx.Done():
			log.Info("min resolved ts background jobs has been stopped")
			return
		case <-ticker.C:
			interval = c.opt.GetMinResolvedTSPersistenceInterval()
			if interval != 0 {
				if current, needPersist := c.CheckAndUpdateMinResolvedTS(); needPersist {
					if err := c.storage.SaveMinResolvedTS(current); err != nil {
						log.Error("persist min resolved ts meet error", errs.ZapError(err))
					}
				}
			} else {
				// If interval in config is zero, it means not to persist resolved ts and check config with this interval
				interval = DefaultMinResolvedTSPersistenceInterval
			}
			ticker.Reset(interval)
		}
	}
}

func (c *RaftCluster) loadMinResolvedTS() {
	// Use `c.GetStorage()` here to prevent from the data race in test.
	minResolvedTS, err := c.GetStorage().LoadMinResolvedTS()
	if err != nil {
		log.Error("load min resolved ts meet error", errs.ZapError(err))
		return
	}
	c.minResolvedTS.Store(minResolvedTS)
}

// GetMinResolvedTS returns the min resolved ts of the cluster.
func (c *RaftCluster) GetMinResolvedTS() uint64 {
	if !c.isInitialized() {
		return math.MaxUint64
	}
	return c.minResolvedTS.Load().(uint64)
}

// GetStoreMinResolvedTS returns the min resolved ts of the store.
func (c *RaftCluster) GetStoreMinResolvedTS(storeID uint64) uint64 {
	store := c.GetStore(storeID)
	if store == nil {
		return math.MaxUint64
	}
	if !c.isInitialized() || !core.IsAvailableForMinResolvedTS(store) {
		return math.MaxUint64
	}
	return store.GetMinResolvedTS()
}

// GetMinResolvedTSByStoreIDs returns the min_resolved_ts for each store
// and returns the min_resolved_ts for all given store lists.
func (c *RaftCluster) GetMinResolvedTSByStoreIDs(ids []uint64) (uint64, map[uint64]uint64) {
	minResolvedTS := uint64(math.MaxUint64)
	storesMinResolvedTS := make(map[uint64]uint64)
	for _, storeID := range ids {
		storeTS := c.GetStoreMinResolvedTS(storeID)
		storesMinResolvedTS[storeID] = storeTS
		if minResolvedTS > storeTS {
			minResolvedTS = storeTS
		}
	}
	return minResolvedTS, storesMinResolvedTS
}

// GetExternalTS returns the external timestamp.
func (c *RaftCluster) GetExternalTS() uint64 {
	if !c.isInitialized() {
		return math.MaxUint64
	}
	return c.externalTS.Load().(uint64)
}

// SetExternalTS sets the external timestamp.
func (c *RaftCluster) SetExternalTS(timestamp uint64) error {
	c.externalTS.Store(timestamp)
	return c.storage.SaveExternalTS(timestamp)
}

func (c *RaftCluster) loadExternalTS() {
	// Use `c.GetStorage()` here to prevent from the data race in test.
	externalTS, err := c.GetStorage().LoadExternalTS()
	if err != nil {
		log.Error("load external ts meet error", errs.ZapError(err))
		return
	}
	c.externalTS.Store(externalTS)
}

// SetStoreLimit sets a store limit for a given type and rate.
func (c *RaftCluster) SetStoreLimit(storeID uint64, typ storelimit.Type, ratePerMin float64) error {
	old := c.opt.GetScheduleConfig().Clone()
	c.opt.SetStoreLimit(storeID, typ, ratePerMin)
	if err := c.opt.Persist(c.storage); err != nil {
		// roll back the store limit
		c.opt.SetScheduleConfig(old)
		log.Error("persist store limit meet error", errs.ZapError(err))
		return err
	}
	log.Info("store limit changed", zap.Uint64("store-id", storeID), zap.String("type", typ.String()), zap.Float64("rate-per-min", ratePerMin))
	return nil
}

// SetAllStoresLimit sets all store limit for a given type and rate.
func (c *RaftCluster) SetAllStoresLimit(typ storelimit.Type, ratePerMin float64) error {
	old := c.opt.GetScheduleConfig().Clone()
	oldAdd := sc.DefaultStoreLimit.GetDefaultStoreLimit(storelimit.AddPeer)
	oldRemove := sc.DefaultStoreLimit.GetDefaultStoreLimit(storelimit.RemovePeer)
	c.opt.SetAllStoresLimit(typ, ratePerMin)
	if err := c.opt.Persist(c.storage); err != nil {
		// roll back the store limit
		c.opt.SetScheduleConfig(old)
		sc.DefaultStoreLimit.SetDefaultStoreLimit(storelimit.AddPeer, oldAdd)
		sc.DefaultStoreLimit.SetDefaultStoreLimit(storelimit.RemovePeer, oldRemove)
		log.Error("persist store limit meet error", errs.ZapError(err))
		return err
	}
	log.Info("all store limit changed", zap.String("type", typ.String()), zap.Float64("rate-per-min", ratePerMin))
	return nil
}

// SetAllStoresLimitTTL sets all store limit for a given type and rate with ttl.
func (c *RaftCluster) SetAllStoresLimitTTL(typ storelimit.Type, ratePerMin float64, ttl time.Duration) error {
	return c.opt.SetAllStoresLimitTTL(c.ctx, c.etcdClient, typ, ratePerMin, ttl)
}

// GetClusterVersion returns the current cluster version.
func (c *RaftCluster) GetClusterVersion() string {
	return c.opt.GetClusterVersion().String()
}

// GetEtcdClient returns the current etcd client
func (c *RaftCluster) GetEtcdClient() *clientv3.Client {
	return c.etcdClient
}

// GetProgressByID returns the progress details for a given store ID.
func (c *RaftCluster) GetProgressByID(storeID uint64) (*progress.Progress, error) {
	p := c.progressManager.GetProgressByStoreID(storeID)
	if p == nil {
		return nil, errs.ErrProgressNotFound.FastGenByArgs(fmt.Sprintf("the given store ID: %d", storeID))
	}
	return p, nil
}

// GetProgressByAction returns the progress details for a given action.
func (c *RaftCluster) GetProgressByAction(action string) (*progress.Progress, error) {
	p := c.progressManager.GetAverageProgressByAction(progress.Action(action))
	if p == nil {
		return nil, errs.ErrProgressNotFound.FastGenByArgs(fmt.Sprintf("the action: %s", action))
	}
	return p, nil
}

var healthURL = "/pd/api/v1/ping"

// CheckHealth checks if members are healthy.
func CheckHealth(client *http.Client, members []*pdpb.Member) map[uint64]*pdpb.Member {
	healthMembers := make(map[uint64]*pdpb.Member)
	for _, member := range members {
		for _, cURL := range member.ClientUrls {
			ctx, cancel := context.WithTimeout(context.Background(), clientTimeout)
			req, err := http.NewRequestWithContext(ctx, http.MethodGet, fmt.Sprintf("%s%s", cURL, healthURL), http.NoBody)
			req.Header.Set(apiutil.PDAllowFollowerHandleHeader, "true")
			if err != nil {
				log.Error("failed to new request", errs.ZapError(errs.ErrNewHTTPRequest, err))
				cancel()
				continue
			}

			resp, err := client.Do(req)
			if resp != nil {
				resp.Body.Close()
			}
			cancel()
			if err == nil && resp.StatusCode == http.StatusOK {
				healthMembers[member.GetMemberId()] = member
				break
			}
		}
	}
	return healthMembers
}

// GetMembers return a slice of Members.
func GetMembers(etcdClient *clientv3.Client) ([]*pdpb.Member, error) {
	listResp, err := etcdutil.ListEtcdMembers(etcdClient.Ctx(), etcdClient)
	if err != nil {
		return nil, err
	}

	members := make([]*pdpb.Member, 0, len(listResp.Members))
	for _, m := range listResp.Members {
		info := &pdpb.Member{
			Name:       m.Name,
			MemberId:   m.ID,
			ClientUrls: m.ClientURLs,
			PeerUrls:   m.PeerURLs,
		}
		members = append(members, info)
	}

	return members, nil
}

// IsClientURL returns whether addr is a ClientUrl of any member.
func IsClientURL(addr string, etcdClient *clientv3.Client) bool {
	members, err := GetMembers(etcdClient)
	if err != nil {
		return false
	}
	for _, member := range members {
		for _, u := range member.GetClientUrls() {
			if u == addr {
				return true
			}
		}
	}
	return false
}

// IsServiceIndependent returns whether the service is independent.
func (c *RaftCluster) IsServiceIndependent(name string) bool {
	_, exist := c.independentServices.Load(name)
	return exist
}

// SetServiceIndependent sets the service to be independent.
func (c *RaftCluster) SetServiceIndependent(name string) {
	c.independentServices.Store(name, struct{}{})
}

// UnsetServiceIndependent unsets the service to be independent.
func (c *RaftCluster) UnsetServiceIndependent(name string) {
	c.independentServices.Delete(name)
}<|MERGE_RESOLUTION|>--- conflicted
+++ resolved
@@ -1507,12 +1507,6 @@
 		return err
 	}
 
-<<<<<<< HEAD
-=======
-	regionSize := float64(c.GetStoreRegionSize(storeID))
-	c.resetProgress(storeID, store.GetAddress())
-	c.progressManager.AddProgress(encodeRemovingProgressKey(storeID), regionSize, regionSize, nodeStateCheckJobInterval, progress.WindowDurationOption(c.GetCoordinator().GetPatrolRegionsDuration()))
->>>>>>> 6f886e0a
 	// record the current store limit in memory
 	c.prevStoreLimit[storeID] = map[storelimit.Type]float64{
 		storelimit.AddPeer:    c.GetStoreLimitByType(storeID, storelimit.AddPeer),
@@ -1686,20 +1680,9 @@
 	log.Warn("store has been up",
 		zap.Uint64("store-id", storeID),
 		zap.String("store-address", newStore.GetAddress()))
-<<<<<<< HEAD
-
-	if err := c.setStore(newStore); err != nil {
+
+	if err := c.setStore(newStore, options...); err != nil {
 		return err
-=======
-	err := c.setStore(newStore, options...)
-	if err == nil {
-		if exist {
-			// persist the store limit
-			_ = c.SetStoreLimit(storeID, storelimit.AddPeer, limiter[storelimit.AddPeer])
-			_ = c.SetStoreLimit(storeID, storelimit.RemovePeer, limiter[storelimit.RemovePeer])
-		}
-		c.resetProgress(storeID, store.GetAddress())
->>>>>>> 6f886e0a
 	}
 	if exist {
 		// persist the store limit
@@ -1709,15 +1692,9 @@
 	return nil
 }
 
-<<<<<<< HEAD
-// readyToServe change store's node state to Serving.
-func (c *RaftCluster) readyToServe(store *core.StoreInfo) error {
-	storeID := store.GetID()
-=======
 // ReadyToServeLocked change store's node state to Serving.
 func (c *RaftCluster) ReadyToServeLocked(storeID uint64) error {
 	store := c.GetStore(storeID)
->>>>>>> 6f886e0a
 	if store == nil {
 		return errs.ErrStoreNotFound.FastGenByArgs(storeID)
 	}
@@ -1738,14 +1715,7 @@
 	log.Info("store has changed to serving",
 		zap.Uint64("store-id", storeID),
 		zap.String("store-address", newStore.GetAddress()))
-<<<<<<< HEAD
-	err := c.setStore(newStore)
-=======
 	err := c.setStore(newStore, core.SetStoreState(metapb.StoreState_Up))
-	if err == nil {
-		c.resetProgress(storeID, store.GetAddress())
-	}
->>>>>>> 6f886e0a
 	return err
 }
 
@@ -1806,81 +1776,14 @@
 		stores        = c.GetStores()
 	)
 
-<<<<<<< HEAD
-	countUpStore := func(store *core.StoreInfo) {
-		if !store.IsLowSpace(c.opt.GetLowSpaceRatio()) {
+	for _, store := range stores {
+		isInOffline := c.checkStore(store, stores)
+		if store.IsUp() && store.IsLowSpace(c.opt.GetLowSpaceRatio()) {
 			upStoreCount++
 		}
-	}
-
-	for _, store := range stores {
-		var (
-			regionSize = float64(store.GetRegionSize())
-			storeID    = store.GetID()
-			threadhold float64
-		)
-		switch store.GetNodeState() {
-		case metapb.NodeState_Preparing:
-			countUpStore(store)
-			timeToServe := store.GetUptime() >= c.opt.GetMaxStorePreparingTime() ||
-				c.GetTotalRegionCount() < core.InitClusterRegionThreshold
-			if !timeToServe && c.isStorePrepared() {
-				threadhold = c.getThreshold(stores, store)
-				log.Debug("store preparing threshold", zap.Uint64("store-id", storeID),
-					zap.Float64("threshold", threadhold),
-					zap.Float64("region-size", regionSize))
-				timeToServe = regionSize >= threadhold
-			}
-			if timeToServe {
-				if err := c.readyToServe(store); err != nil {
-					log.Error("change store to serving failed",
-						zap.Stringer("store", store.GetMeta()),
-						zap.Int("region-count", c.GetTotalRegionCount()),
-						errs.ZapError(err))
-				}
-			}
-		case metapb.NodeState_Serving:
-			countUpStore(store)
-		case metapb.NodeState_Removing:
-			offlineStore := store.GetMeta()
-			id := offlineStore.GetId()
-			// If the store is empty, it can be buried.
-			needBury := c.GetStoreRegionCount(id) == 0
-			failpoint.Inject("doNotBuryStore", func(_ failpoint.Value) {
-				needBury = false
-			})
-			if needBury {
-				if err := c.BuryStore(id, false); err != nil {
-					log.Error("bury store failed",
-						zap.Stringer("store", offlineStore),
-						errs.ZapError(err))
-				}
-			} else {
-				offlineStores = append(offlineStores, offlineStore)
-			}
-		case metapb.NodeState_Removed:
-			if store.DownTime() <= gcTombstoneInterval {
-				continue
-			}
-			// the store has already been tombstone
-			err := c.deleteStore(store)
-			if err != nil {
-				log.Error("auto gc the tombstone store failed",
-					zap.Stringer("store", store.GetMeta()),
-					zap.Duration("down-time", store.DownTime()),
-=======
-	for _, store := range stores {
-		isUp, isOffline := c.checkStore(store, stores)
-		if isUp {
-			upStoreCount++
-		}
-		if isOffline {
+		if isInOffline {
 			offlineStores = append(offlineStores, store.GetMeta())
 		}
-	}
-
-	if len(offlineStores) == 0 {
-		return
 	}
 
 	// When placement rules feature is enabled. It is hard to determine required replica count precisely.
@@ -1891,88 +1794,68 @@
 	}
 }
 
-func (c *RaftCluster) checkStore(store *core.StoreInfo, stores []*core.StoreInfo) (isUp, isOffline bool) {
-	storeID := store.GetID()
+func (c *RaftCluster) checkStore(store *core.StoreInfo, stores []*core.StoreInfo) (isInOffline bool) {
+	var (
+		regionSize = float64(store.GetRegionSize())
+		storeID    = store.GetID()
+		threadhold float64
+	)
 	c.storeStateLock.Lock(uint32(storeID))
 	defer c.storeStateLock.Unlock(uint32(storeID))
-	// the store has already been tombstone
-	if store.IsRemoved() {
-		if store.DownTime() > gcTombstoneInterval {
-			err := c.deleteStore(store)
-			if err != nil {
-				log.Error("auto gc the tombstone store failed",
-					zap.Stringer("store", store.GetMeta()),
-					zap.Duration("down-time", store.DownTime()),
-					errs.ZapError(err))
-			} else {
-				log.Info("auto gc the tombstone store success", zap.Stringer("store", store.GetMeta()), zap.Duration("down-time", store.DownTime()))
-			}
-		}
-		return
-	}
-
-	if store.IsPreparing() {
-		if store.GetUptime() >= c.opt.GetMaxStorePreparingTime() || c.GetTotalRegionCount() < core.InitClusterRegionThreshold {
+	switch store.GetNodeState() {
+	case metapb.NodeState_Preparing:
+		timeToServe := store.GetUptime() >= c.opt.GetMaxStorePreparingTime() ||
+			c.GetTotalRegionCount() < core.InitClusterRegionThreshold
+		if !timeToServe && c.isStorePrepared() {
+			threadhold = c.getThreshold(stores, store)
+			log.Debug("store preparing threshold", zap.Uint64("store-id", storeID),
+				zap.Float64("threshold", threadhold),
+				zap.Float64("region-size", regionSize))
+			timeToServe = regionSize >= threadhold
+		}
+		if timeToServe {
 			if err := c.ReadyToServeLocked(storeID); err != nil {
 				log.Error("change store to serving failed",
 					zap.Stringer("store", store.GetMeta()),
 					zap.Int("region-count", c.GetTotalRegionCount()),
->>>>>>> 6f886e0a
 					errs.ZapError(err))
-			} else {
-				log.Info("auto gc the tombstone store success", zap.Stringer("store", store.GetMeta()), zap.Duration("down-time", store.DownTime()))
-			}
-<<<<<<< HEAD
-=======
-		} else if c.IsPrepared() || (c.IsServiceIndependent(constant.SchedulingServiceName) && c.isStorePrepared()) {
-			threshold := c.getThreshold(stores, store)
-			regionSize := float64(store.GetRegionSize())
-			log.Debug("store serving threshold", zap.Uint64("store-id", storeID), zap.Float64("threshold", threshold), zap.Float64("region-size", regionSize))
-			if regionSize >= threshold {
-				if err := c.ReadyToServeLocked(storeID); err != nil {
-					log.Error("change store to serving failed",
-						zap.Stringer("store", store.GetMeta()),
-						errs.ZapError(err))
-				}
-			} else {
-				remaining := threshold - regionSize
-				// If we add multiple stores, the total will need to be changed.
-				c.progressManager.UpdateProgressTotal(encodePreparingProgressKey(storeID), threshold)
-				c.updateProgress(storeID, store.GetAddress(), preparingAction, regionSize, remaining, true /* inc */)
-			}
->>>>>>> 6f886e0a
-		}
-
-<<<<<<< HEAD
-		if c.isStorePrepared() {
-			c.progressManager.UpdateProgress(store, regionSize, threadhold)
-		}
-=======
-	if store.IsUp() {
-		if !store.IsLowSpace(c.opt.GetLowSpaceRatio()) {
-			isUp = true
-		}
-		return
->>>>>>> 6f886e0a
-	}
-
-	regionSize := c.GetStoreRegionSize(storeID)
-	if c.IsPrepared() {
-		c.updateProgress(storeID, store.GetAddress(), removingAction, float64(regionSize), float64(regionSize), false /* dec */)
-	}
-	// If the store is empty, it can be buried.
-	needBury := c.GetStoreRegionCount(storeID) == 0
-	failpoint.Inject("doNotBuryStore", func(_ failpoint.Value) {
-		needBury = false
-	})
-	if needBury {
-		if err := c.BuryStoreLocked(storeID, false); err != nil {
-			log.Error("bury store failed",
-				zap.Uint64("store-id", storeID),
+			}
+		}
+	case metapb.NodeState_Serving:
+	case metapb.NodeState_Removing:
+		offlineStore := store.GetMeta()
+		id := offlineStore.GetId()
+		// If the store is empty, it can be buried.
+		needBury := c.GetStoreRegionCount(id) == 0
+		failpoint.Inject("doNotBuryStore", func(_ failpoint.Value) {
+			needBury = false
+		})
+		if needBury {
+			if err := c.BuryStore(id, false); err != nil {
+				log.Error("bury store failed",
+					zap.Stringer("store", offlineStore),
+					errs.ZapError(err))
+			}
+		} else {
+			return true
+		}
+	case metapb.NodeState_Removed:
+		if store.DownTime() <= gcTombstoneInterval {
+			return
+		}
+		// the store has already been tombstone
+		err := c.deleteStore(store)
+		if err != nil {
+			log.Error("auto gc the tombstone store failed",
+				zap.Stringer("store", store.GetMeta()),
+				zap.Duration("down-time", store.DownTime()),
 				errs.ZapError(err))
-		}
-	} else {
-		isOffline = true
+		} else {
+			log.Info("auto gc the tombstone store success", zap.Stringer("store", store.GetMeta()), zap.Duration("down-time", store.DownTime()))
+		}
+	}
+	if c.isStorePrepared() {
+		c.progressManager.UpdateProgress(store, regionSize, threadhold)
 	}
 	return
 }
