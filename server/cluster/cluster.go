--- conflicted
+++ resolved
@@ -40,7 +40,6 @@
 	"github.com/tikv/pd/pkg/errs"
 	"github.com/tikv/pd/pkg/gc"
 	"github.com/tikv/pd/pkg/gctuner"
-	"github.com/tikv/pd/pkg/global"
 	"github.com/tikv/pd/pkg/id"
 	"github.com/tikv/pd/pkg/keyspace"
 	"github.com/tikv/pd/pkg/mcs/discovery"
@@ -200,12 +199,6 @@
 }
 
 // NewRaftCluster create a new cluster.
-<<<<<<< HEAD
-func NewRaftCluster(ctx context.Context, basicCluster *core.BasicCluster, storage storage.Storage, regionSyncer *syncer.RegionSyncer, etcdClient *clientv3.Client,
-	httpClient *http.Client) *RaftCluster {
-	return &RaftCluster{
-		serverCtx:       ctx,
-=======
 func NewRaftCluster(
 	ctx context.Context,
 	member *member.EmbeddedEtcdMember,
@@ -219,7 +212,6 @@
 	return &RaftCluster{
 		serverCtx:       ctx,
 		member:          member,
->>>>>>> b27f021b
 		regionSyncer:    regionSyncer,
 		httpClient:      httpClient,
 		etcdClient:      etcdClient,
@@ -396,11 +388,7 @@
 
 func (c *RaftCluster) checkSchedulingService() {
 	if c.isAPIServiceMode {
-<<<<<<< HEAD
-		servers, err := discovery.Discover(c.etcdClient, strconv.FormatUint(global.ClusterID(), 10), constant.SchedulingServiceName)
-=======
 		servers, err := discovery.Discover(c.etcdClient, constant.SchedulingServiceName)
->>>>>>> b27f021b
 		if c.opt.GetMicroServiceConfig().IsSchedulingFallbackEnabled() && (err != nil || len(servers) == 0) {
 			c.startSchedulingJobs(c, c.hbstreams)
 			c.UnsetServiceIndependent(constant.SchedulingServiceName)
@@ -2146,13 +2134,8 @@
 func (c *RaftCluster) PutMetaCluster(meta *metapb.Cluster) error {
 	c.Lock()
 	defer c.Unlock()
-<<<<<<< HEAD
-	if meta.GetId() != global.ClusterID() {
-		return errors.Errorf("invalid cluster %v, mismatch cluster id %d", meta, global.ClusterID())
-=======
 	if meta.GetId() != keypath.ClusterID() {
 		return errors.Errorf("invalid cluster %v, mismatch cluster id %d", meta, keypath.ClusterID())
->>>>>>> b27f021b
 	}
 	return c.putMetaLocked(typeutil.DeepClone(meta, core.ClusterFactory))
 }
