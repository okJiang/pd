// Copyright 2022 TiKV Project Authors.
//
// Licensed under the Apache License, Version 2.0 (the "License");
// you may not use this file except in compliance with the License.
// You may obtain a copy of the License at
//
//     http://www.apache.org/licenses/LICENSE-2.0
//
// Unless required by applicable law or agreed to in writing, software
// distributed under the License is distributed on an "AS IS" BASIS,
// WITHOUT WARRANTIES OR CONDITIONS OF ANY KIND, either express or implied.
// See the License for the specific language governing permissions and
// limitations under the License.

package server

import (
	"context"
	"time"

	"github.com/gogo/protobuf/proto"
	"github.com/pingcap/kvproto/pkg/keyspacepb"
	"github.com/pingcap/kvproto/pkg/pdpb"
	"github.com/tikv/pd/pkg/keyspace"
	"github.com/tikv/pd/pkg/utils/etcdutil"
	"github.com/tikv/pd/pkg/utils/keypath"
	"go.etcd.io/etcd/api/v3/mvccpb"
	clientv3 "go.etcd.io/etcd/client/v3"
)

// KeyspaceServer wraps GrpcServer to provide keyspace service.
type KeyspaceServer struct {
	*GrpcServer
}

// getErrorHeader returns corresponding ResponseHeader based on err.
func getErrorHeader(err error) *pdpb.ResponseHeader {
	switch err {
	case keyspace.ErrKeyspaceExists:
		return wrapErrorToHeader(pdpb.ErrorType_DUPLICATED_ENTRY, err.Error())
	case keyspace.ErrKeyspaceNotFound:
		return wrapErrorToHeader(pdpb.ErrorType_ENTRY_NOT_FOUND, err.Error())
	default:
		return wrapErrorToHeader(pdpb.ErrorType_UNKNOWN, err.Error())
	}
}

// LoadKeyspace load and return target keyspace metadata.
// Request must specify keyspace name.
// On Error, keyspaceMeta in response will be nil,
// error information will be encoded in response header with corresponding error type.
func (s *KeyspaceServer) LoadKeyspace(_ context.Context, request *keyspacepb.LoadKeyspaceRequest) (*keyspacepb.LoadKeyspaceResponse, error) {
	if err := s.validateRequest(request.GetHeader()); err != nil {
		return nil, err
	}

	manager := s.GetKeyspaceManager()
	meta, err := manager.LoadKeyspace(request.GetName())
	if err != nil {
		return &keyspacepb.LoadKeyspaceResponse{Header: getErrorHeader(err)}, nil
	}
	return &keyspacepb.LoadKeyspaceResponse{
		Header:   wrapHeader(),
		Keyspace: meta,
	}, nil
}

// WatchKeyspaces captures and sends keyspace metadata changes to the client via gRPC stream.
// Note: It sends all existing keyspaces as it's first package to the client.
func (s *KeyspaceServer) WatchKeyspaces(request *keyspacepb.WatchKeyspacesRequest, stream keyspacepb.Keyspace_WatchKeyspacesServer) error {
	if err := s.validateRequest(request.GetHeader()); err != nil {
		return err
	}
	ctx, cancel := context.WithCancel(s.Context())
	defer cancel()
<<<<<<< HEAD
=======
	startKey := path.Join(s.rootPath, keypath.KeyspaceMetaPrefix()) + "/"
>>>>>>> b27f021b

	keyspaces := make([]*keyspacepb.KeyspaceMeta, 0)
	putFn := func(kv *mvccpb.KeyValue) error {
		meta := &keyspacepb.KeyspaceMeta{}
		if err := proto.Unmarshal(kv.Value, meta); err != nil {
			defer cancel() // cancel context to stop watcher
			return err
		}
		keyspaces = append(keyspaces, meta)
		return nil
	}
	deleteFn := func(*mvccpb.KeyValue) error {
		return nil
	}
	postEventsFn := func([]*clientv3.Event) error {
		if len(keyspaces) == 0 {
			return nil
		}
		defer func() {
			keyspaces = keyspaces[:0]
		}()
		err := stream.Send(&keyspacepb.WatchKeyspacesResponse{
			Header:    wrapHeader(),
			Keyspaces: keyspaces})
		if err != nil {
			defer cancel() // cancel context to stop watcher
			return err
		}
		return nil
	}

	startKey := endpoint.KeyspaceMetaPrefix()
	watcher := etcdutil.NewLoopWatcher(
		ctx,
		&s.serverLoopWg,
		s.client,
		"keyspace-server-watcher",
		startKey,
		func([]*clientv3.Event) error { return nil },
		putFn,
		deleteFn,
		postEventsFn,
		true, /* withPrefix */
	)
	watcher.StartWatchLoop()
	if err := watcher.WaitLoad(); err != nil {
		cancel() // cancel context to stop watcher
		return err
	}

	<-ctx.Done() // wait for context done
	return nil
}

// UpdateKeyspaceState updates the state of keyspace specified in the request.
func (s *KeyspaceServer) UpdateKeyspaceState(_ context.Context, request *keyspacepb.UpdateKeyspaceStateRequest) (*keyspacepb.UpdateKeyspaceStateResponse, error) {
	if err := s.validateRequest(request.GetHeader()); err != nil {
		return nil, err
	}

	manager := s.GetKeyspaceManager()
	meta, err := manager.UpdateKeyspaceStateByID(request.GetId(), request.GetState(), time.Now().Unix())
	if err != nil {
		return &keyspacepb.UpdateKeyspaceStateResponse{Header: getErrorHeader(err)}, nil
	}
	return &keyspacepb.UpdateKeyspaceStateResponse{
		Header:   wrapHeader(),
		Keyspace: meta,
	}, nil
}

// GetAllKeyspaces get all keyspace's metadata.
func (s *KeyspaceServer) GetAllKeyspaces(_ context.Context, request *keyspacepb.GetAllKeyspacesRequest) (*keyspacepb.GetAllKeyspacesResponse, error) {
	if err := s.validateRequest(request.GetHeader()); err != nil {
		return nil, err
	}

	manager := s.GetKeyspaceManager()
	keyspaces, err := manager.LoadRangeKeyspace(request.StartId, int(request.Limit))
	if err != nil {
		return &keyspacepb.GetAllKeyspacesResponse{Header: getErrorHeader(err)}, nil
	}

	return &keyspacepb.GetAllKeyspacesResponse{
		Header:    wrapHeader(),
		Keyspaces: keyspaces,
	}, nil
}<|MERGE_RESOLUTION|>--- conflicted
+++ resolved
@@ -73,10 +73,6 @@
 	}
 	ctx, cancel := context.WithCancel(s.Context())
 	defer cancel()
-<<<<<<< HEAD
-=======
-	startKey := path.Join(s.rootPath, keypath.KeyspaceMetaPrefix()) + "/"
->>>>>>> b27f021b
 
 	keyspaces := make([]*keyspacepb.KeyspaceMeta, 0)
 	putFn := func(kv *mvccpb.KeyValue) error {
@@ -108,7 +104,7 @@
 		return nil
 	}
 
-	startKey := endpoint.KeyspaceMetaPrefix()
+	startKey := keypath.KeyspaceMetaPrefix()
 	watcher := etcdutil.NewLoopWatcher(
 		ctx,
 		&s.serverLoopWg,
