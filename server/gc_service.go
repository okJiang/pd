// Copyright 2023 TiKV Project Authors.
//
// Licensed under the Apache License, Version 2.0 (the "License");
// you may not use this file except in compliance with the License.
// You may obtain a copy of the License at
//
//     http://www.apache.org/licenses/LICENSE-2.0
//
// Unless required by applicable law or agreed to in writing, software
// distributed under the License is distributed on an "AS IS" BASIS,
// WITHOUT WARRANTIES OR CONDITIONS OF ANY KIND, either express or implied.
// See the License for the specific language governing permissions and
// limitations under the License.

package server

import (
	"context"
	"encoding/json"
	"fmt"
	"math"

	clientv3 "go.etcd.io/etcd/client/v3"
	"go.uber.org/zap"
	"google.golang.org/grpc"

	"github.com/pingcap/kvproto/pkg/pdpb"
	"github.com/pingcap/log"

	"github.com/tikv/pd/pkg/errs"
	"github.com/tikv/pd/pkg/storage/endpoint"
	"github.com/tikv/pd/pkg/utils/etcdutil"
	"github.com/tikv/pd/pkg/utils/keypath"
	"github.com/tikv/pd/pkg/utils/tsoutil"
)

// GetGCSafePointV2 return gc safe point for the given keyspace.
func (s *GrpcServer) GetGCSafePointV2(ctx context.Context, request *pdpb.GetGCSafePointV2Request) (*pdpb.GetGCSafePointV2Response, error) {
	fn := func(ctx context.Context, client *grpc.ClientConn) (any, error) {
		return pdpb.NewPDClient(client).GetGCSafePointV2(ctx, request)
	}
	if rsp, err := s.unaryMiddleware(ctx, request, fn); err != nil {
		return nil, err
	} else if rsp != nil {
		return rsp.(*pdpb.GetGCSafePointV2Response), err
	}

	safePoint, err := s.safePointV2Manager.LoadGCSafePoint(request.GetKeyspaceId())

	if err != nil {
		return &pdpb.GetGCSafePointV2Response{
			Header: wrapErrorToHeader(pdpb.ErrorType_UNKNOWN, err.Error()),
		}, err
	}

	return &pdpb.GetGCSafePointV2Response{
		Header:    wrapHeader(),
		SafePoint: safePoint.SafePoint,
	}, nil
}

// UpdateGCSafePointV2 update gc safe point for the given keyspace.
func (s *GrpcServer) UpdateGCSafePointV2(ctx context.Context, request *pdpb.UpdateGCSafePointV2Request) (*pdpb.UpdateGCSafePointV2Response, error) {
	fn := func(ctx context.Context, client *grpc.ClientConn) (any, error) {
		return pdpb.NewPDClient(client).UpdateGCSafePointV2(ctx, request)
	}
	if rsp, err := s.unaryMiddleware(ctx, request, fn); err != nil {
		return nil, err
	} else if rsp != nil {
		return rsp.(*pdpb.UpdateGCSafePointV2Response), err
	}

	newSafePoint := request.GetSafePoint()
	oldSafePoint, err := s.safePointV2Manager.UpdateGCSafePoint(&endpoint.GCSafePointV2{
		KeyspaceID: request.KeyspaceId,
		SafePoint:  request.SafePoint,
	})
	if err != nil {
		return nil, err
	}
	if newSafePoint > oldSafePoint.SafePoint {
		log.Info("updated gc safe point",
			zap.Uint64("safe-point", newSafePoint),
			zap.Uint32("keyspace-id", request.GetKeyspaceId()))
	} else if newSafePoint < oldSafePoint.SafePoint {
		log.Warn("trying to update gc safe point",
			zap.Uint64("old-safe-point", oldSafePoint.SafePoint),
			zap.Uint64("new-safe-point", newSafePoint),
			zap.Uint32("keyspace-id", request.GetKeyspaceId()))
		newSafePoint = oldSafePoint.SafePoint
	}

	return &pdpb.UpdateGCSafePointV2Response{
		Header:       wrapHeader(),
		NewSafePoint: newSafePoint,
	}, nil
}

// UpdateServiceSafePointV2 update service safe point for the given keyspace.
func (s *GrpcServer) UpdateServiceSafePointV2(ctx context.Context, request *pdpb.UpdateServiceSafePointV2Request) (*pdpb.UpdateServiceSafePointV2Response, error) {
	fn := func(ctx context.Context, client *grpc.ClientConn) (any, error) {
		return pdpb.NewPDClient(client).UpdateServiceSafePointV2(ctx, request)
	}
	if rsp, err := s.unaryMiddleware(ctx, request, fn); err != nil {
		return nil, err
	} else if rsp != nil {
		return rsp.(*pdpb.UpdateServiceSafePointV2Response), err
	}

	nowTSO, err := s.getGlobalTSO(ctx)
	if err != nil {
		return nil, err
	}
	now, _ := tsoutil.ParseTimestamp(nowTSO)

	var minServiceSafePoint *endpoint.ServiceSafePointV2
	if request.Ttl < 0 {
		minServiceSafePoint, err = s.safePointV2Manager.RemoveServiceSafePoint(request.GetKeyspaceId(), string(request.GetServiceId()), now)
	} else {
		serviceSafePoint := &endpoint.ServiceSafePointV2{
			KeyspaceID: request.GetKeyspaceId(),
			ServiceID:  string(request.GetServiceId()),
			ExpiredAt:  now.Unix() + request.GetTtl(),
			SafePoint:  request.GetSafePoint(),
		}
		// Fix possible overflow.
		if math.MaxInt64-now.Unix() <= request.GetTtl() {
			serviceSafePoint.ExpiredAt = math.MaxInt64
		}
		minServiceSafePoint, err = s.safePointV2Manager.UpdateServiceSafePoint(serviceSafePoint, now)
	}
	if err != nil {
		return nil, err
	}
	return &pdpb.UpdateServiceSafePointV2Response{
		Header:       wrapHeader(),
		ServiceId:    []byte(minServiceSafePoint.ServiceID),
		Ttl:          minServiceSafePoint.ExpiredAt - now.Unix(),
		MinSafePoint: minServiceSafePoint.SafePoint,
	}, nil
}

// WatchGCSafePointV2 watch keyspaces gc safe point changes.
func (s *GrpcServer) WatchGCSafePointV2(request *pdpb.WatchGCSafePointV2Request, stream pdpb.PD_WatchGCSafePointV2Server) error {
	ctx, cancel := context.WithCancel(s.Context())
	defer cancel()
	revision := request.GetRevision()
	// If the revision is compacted, will meet required revision has been compacted error.
	// - If required revision < CompactRevision, we need to reload all configs to avoid losing data.
	// - If required revision >= CompactRevision, just keep watching.
	// Use WithPrevKV() to get the previous key-value pair when get Delete Event.
<<<<<<< HEAD
	watchChan := s.client.Watch(ctx, keypath.GCSafePointV2Prefix(), clientv3.WithRev(revision), clientv3.WithPrefix())
=======
	watchChan := etcdutil.Watch(s.client, ctx, path.Join(s.rootPath, keypath.GCSafePointV2Prefix()), clientv3.WithRev(revision), clientv3.WithPrefix())
>>>>>>> 60b8448b
	for {
		select {
		case <-ctx.Done():
			return nil
		case res := <-watchChan:
			if res.Err() != nil {
				var resp pdpb.WatchGCSafePointV2Response
				if revision < res.CompactRevision {
					resp.Header = wrapErrorToHeader(pdpb.ErrorType_DATA_COMPACTED,
						fmt.Sprintf("required watch revision: %d is smaller than current compact/min revision %d.", revision, res.CompactRevision))
				} else {
					resp.Header = wrapErrorToHeader(pdpb.ErrorType_UNKNOWN,
						fmt.Sprintf("watch channel meet other error %s.", res.Err().Error()))
				}
				if err := stream.Send(&resp); err != nil {
					return err
				}
				// Err() indicates that this WatchResponse holds a channel-closing error.
				return res.Err()
			}
			revision = res.Header.GetRevision()

			safePointEvents := make([]*pdpb.SafePointEvent, 0, len(res.Events))
			for _, event := range res.Events {
				gcSafePoint := &endpoint.GCSafePointV2{}
				if err := json.Unmarshal(event.Kv.Value, gcSafePoint); err != nil {
					return err
				}
				safePointEvents = append(safePointEvents, &pdpb.SafePointEvent{
					KeyspaceId: gcSafePoint.KeyspaceID,
					SafePoint:  gcSafePoint.SafePoint,
					Type:       pdpb.EventType(event.Type),
				})
			}
			if len(safePointEvents) > 0 {
				if err := stream.Send(&pdpb.WatchGCSafePointV2Response{Header: wrapHeader(), Events: safePointEvents, Revision: res.Header.GetRevision()}); err != nil {
					return err
				}
			}
		}
	}
}

// GetAllGCSafePointV2 return all gc safe point v2.
func (s *GrpcServer) GetAllGCSafePointV2(ctx context.Context, request *pdpb.GetAllGCSafePointV2Request) (*pdpb.GetAllGCSafePointV2Response, error) {
	fn := func(ctx context.Context, client *grpc.ClientConn) (any, error) {
		return pdpb.NewPDClient(client).GetAllGCSafePointV2(ctx, request)
	}
	if rsp, err := s.unaryMiddleware(ctx, request, fn); err != nil {
		return nil, err
	} else if rsp != nil {
		return rsp.(*pdpb.GetAllGCSafePointV2Response), err
	}

	startkey := keypath.GCSafePointV2Prefix()
	endkey := clientv3.GetPrefixRangeEnd(startkey)
	values, revision, err := s.loadRangeFromEtcd(startkey, endkey)

	gcSafePoints := make([]*pdpb.GCSafePointV2, 0, len(values))
	for _, value := range values {
		jsonGcSafePoint := &endpoint.GCSafePointV2{}
		if err = json.Unmarshal([]byte(value), jsonGcSafePoint); err != nil {
			return nil, errs.ErrJSONUnmarshal.Wrap(err).GenWithStackByCause()
		}
		gcSafePoint := &pdpb.GCSafePointV2{
			KeyspaceId:  jsonGcSafePoint.KeyspaceID,
			GcSafePoint: jsonGcSafePoint.SafePoint,
		}
		log.Debug("get all gc safe point v2",
			zap.Uint32("keyspace-id", jsonGcSafePoint.KeyspaceID),
			zap.Uint64("gc-safe-point", jsonGcSafePoint.SafePoint))
		gcSafePoints = append(gcSafePoints, gcSafePoint)
	}

	if err != nil {
		return &pdpb.GetAllGCSafePointV2Response{
			Header: wrapErrorToHeader(pdpb.ErrorType_UNKNOWN, err.Error()),
		}, err
	}

	return &pdpb.GetAllGCSafePointV2Response{
		Header:       wrapHeader(),
		GcSafePoints: gcSafePoints,
		Revision:     revision,
	}, nil
}

func (s *GrpcServer) loadRangeFromEtcd(startKey, endKey string) (values []string, revision int64, err error) {
	var opOption []clientv3.OpOption
	if endKey == "\x00" {
		opOption = append(opOption, clientv3.WithPrefix())
	} else {
		opOption = append(opOption, clientv3.WithRange(endKey))
	}
	resp, err := etcdutil.EtcdKVGet(s.client, startKey, opOption...)
	if err != nil {
		return nil, 0, err
	}
	values = make([]string, 0, len(resp.Kvs))
	for _, item := range resp.Kvs {
		values = append(values, string(item.Value))
	}
	return values, resp.Header.Revision, nil
}<|MERGE_RESOLUTION|>--- conflicted
+++ resolved
@@ -149,11 +149,7 @@
 	// - If required revision < CompactRevision, we need to reload all configs to avoid losing data.
 	// - If required revision >= CompactRevision, just keep watching.
 	// Use WithPrevKV() to get the previous key-value pair when get Delete Event.
-<<<<<<< HEAD
-	watchChan := s.client.Watch(ctx, keypath.GCSafePointV2Prefix(), clientv3.WithRev(revision), clientv3.WithPrefix())
-=======
-	watchChan := etcdutil.Watch(s.client, ctx, path.Join(s.rootPath, keypath.GCSafePointV2Prefix()), clientv3.WithRev(revision), clientv3.WithPrefix())
->>>>>>> 60b8448b
+	watchChan := etcdutil.Watch(s.client, ctx, keypath.GCSafePointV2Prefix(), clientv3.WithRev(revision), clientv3.WithPrefix())
 	for {
 		select {
 		case <-ctx.Done():
