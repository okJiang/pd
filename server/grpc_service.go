// Copyright 2017 TiKV Project Authors.
//
// Licensed under the Apache License, Version 2.0 (the "License");
// you may not use this file except in compliance with the License.
// You may obtain a copy of the License at
//
//     http://www.apache.org/licenses/LICENSE-2.0
//
// Unless required by applicable law or agreed to in writing, software
// distributed under the License is distributed on an "AS IS" BASIS,
// WITHOUT WARRANTIES OR CONDITIONS OF ANY KIND, either express or implied.
// See the License for the specific language governing permissions and
// limitations under the License.

package server

import (
	"bytes"
	"context"
	"fmt"
	"io"
	"path"
	"runtime"
	"runtime/trace"
	"strconv"
	"strings"
	"sync"
	"sync/atomic"
	"time"

	clientv3 "go.etcd.io/etcd/client/v3"
	"go.uber.org/multierr"
	"go.uber.org/zap"
	"google.golang.org/grpc"

	"github.com/pingcap/errors"
	"github.com/pingcap/failpoint"
	"github.com/pingcap/kvproto/pkg/metapb"
	"github.com/pingcap/kvproto/pkg/pdpb"
	"github.com/pingcap/kvproto/pkg/schedulingpb"
	"github.com/pingcap/kvproto/pkg/tsopb"
	"github.com/pingcap/log"

	"github.com/tikv/pd/pkg/core"
	"github.com/tikv/pd/pkg/errs"
	"github.com/tikv/pd/pkg/mcs/utils/constant"
	"github.com/tikv/pd/pkg/ratelimit"
	"github.com/tikv/pd/pkg/storage/endpoint"
	"github.com/tikv/pd/pkg/storage/kv"
	"github.com/tikv/pd/pkg/utils/grpcutil"
	"github.com/tikv/pd/pkg/utils/keypath"
	"github.com/tikv/pd/pkg/utils/logutil"
	"github.com/tikv/pd/pkg/utils/syncutil"
	"github.com/tikv/pd/pkg/utils/tsoutil"
	"github.com/tikv/pd/pkg/versioninfo"
	"github.com/tikv/pd/server/cluster"
)

const (
	heartbeatSendTimeout          = 5 * time.Second
	maxRetryTimesRequestTSOServer = 6
	retryIntervalRequestTSOServer = 500 * time.Millisecond
	getMinTSFromTSOServerTimeout  = 1 * time.Second
	defaultGRPCDialTimeout        = 3 * time.Second

	gRPCServiceName = "pdpb.PD"
)

var (
	errRegionHeartbeatSend   = forwardFailCounter.WithLabelValues("region_heartbeat", "send")
	errRegionHeartbeatClient = forwardFailCounter.WithLabelValues("region_heartbeat", "client")
	errRegionHeartbeatStream = forwardFailCounter.WithLabelValues("region_heartbeat", "stream")
	errRegionHeartbeatRecv   = forwardFailCounter.WithLabelValues("region_heartbeat", "recv")
	errScatterRegionSend     = forwardFailCounter.WithLabelValues("scatter_region", "send")
	errSplitRegionsSend      = forwardFailCounter.WithLabelValues("split_regions", "send")
	errStoreHeartbeatSend    = forwardFailCounter.WithLabelValues("store_heartbeat", "send")
	errGetOperatorSend       = forwardFailCounter.WithLabelValues("get_operator", "send")
)

// GrpcServer wraps Server to provide grpc service.
type GrpcServer struct {
	*Server
	schedulingClient             atomic.Value
	concurrentTSOProxyStreamings atomic.Int32
}

// tsoServer wraps PD_TsoServer to ensure when any error
// occurs on Send() or Recv(), both endpoints will be closed.
type tsoServer struct {
	stream pdpb.PD_TsoServer
	closed int32
}

type pdpbTSORequest struct {
	request *pdpb.TsoRequest
	err     error
}

// Send wraps Send() of PD_TsoServer.
func (s *tsoServer) Send(m *pdpb.TsoResponse) error {
	if atomic.LoadInt32(&s.closed) == 1 {
		return io.EOF
	}
	done := make(chan error, 1)
	go func() {
		defer logutil.LogPanic()
		failpoint.Inject("tsoProxyFailToSendToClient", func() {
			done <- errors.New("injected error")
			failpoint.Return()
		})
		done <- s.stream.Send(m)
	}()
	timer := time.NewTimer(tsoutil.DefaultTSOProxyTimeout)
	defer timer.Stop()
	select {
	case err := <-done:
		if err != nil {
			atomic.StoreInt32(&s.closed, 1)
		}
		return errors.WithStack(err)
	case <-timer.C:
		atomic.StoreInt32(&s.closed, 1)
		return errs.ErrForwardTSOTimeout
	}
}

func (s *tsoServer) recv(timeout time.Duration) (*pdpb.TsoRequest, error) {
	if atomic.LoadInt32(&s.closed) == 1 {
		return nil, io.EOF
	}
	failpoint.Inject("tsoProxyRecvFromClientTimeout", func(val failpoint.Value) {
		if customTimeoutInSeconds, ok := val.(int); ok {
			timeout = time.Duration(customTimeoutInSeconds) * time.Second
		}
	})
	requestCh := make(chan *pdpbTSORequest, 1)
	go func() {
		defer logutil.LogPanic()
		request, err := s.stream.Recv()
		requestCh <- &pdpbTSORequest{request: request, err: err}
	}()
	timer := time.NewTimer(timeout)
	defer timer.Stop()
	select {
	case req := <-requestCh:
		if req.err != nil {
			atomic.StoreInt32(&s.closed, 1)
			return nil, errors.WithStack(req.err)
		}
		return req.request, nil
	case <-timer.C:
		atomic.StoreInt32(&s.closed, 1)
		return nil, errs.ErrTSOProxyRecvFromClientTimeout
	}
}

// heartbeatServer wraps PD_RegionHeartbeatServer to ensure when any error
// occurs on Send() or Recv(), both endpoints will be closed.
type heartbeatServer struct {
	stream pdpb.PD_RegionHeartbeatServer
	closed int32
}

// Send wraps Send() of PD_RegionHeartbeatServer.
func (s *heartbeatServer) Send(m core.RegionHeartbeatResponse) error {
	if atomic.LoadInt32(&s.closed) == 1 {
		return io.EOF
	}
	done := make(chan error, 1)
	go func() {
		defer logutil.LogPanic()
		done <- s.stream.Send(m.(*pdpb.RegionHeartbeatResponse))
	}()
	timer := time.NewTimer(heartbeatSendTimeout)
	defer timer.Stop()
	select {
	case err := <-done:
		if err != nil {
			atomic.StoreInt32(&s.closed, 1)
		}
		return errors.WithStack(err)
	case <-timer.C:
		atomic.StoreInt32(&s.closed, 1)
		return errs.ErrSendHeartbeatTimeout
	}
}

// Recv wraps Recv() of PD_RegionHeartbeatServer.
func (s *heartbeatServer) Recv() (*pdpb.RegionHeartbeatRequest, error) {
	if atomic.LoadInt32(&s.closed) == 1 {
		return nil, io.EOF
	}
	req, err := s.stream.Recv()
	if err != nil {
		atomic.StoreInt32(&s.closed, 1)
		return nil, errors.WithStack(err)
	}
	return req, nil
}

type schedulingClient struct {
	client  schedulingpb.SchedulingClient
	primary string
}

func (s *schedulingClient) getClient() schedulingpb.SchedulingClient {
	if s == nil {
		return nil
	}
	return s.client
}

func (s *schedulingClient) getPrimaryAddr() string {
	if s == nil {
		return ""
	}
	return s.primary
}

type request interface {
	GetHeader() *pdpb.RequestHeader
}

type forwardFn func(ctx context.Context, client *grpc.ClientConn) (any, error)

func (s *GrpcServer) unaryMiddleware(ctx context.Context, req request, fn forwardFn) (rsp any, err error) {
	return s.unaryFollowerMiddleware(ctx, req, fn, nil)
}

// unaryFollowerMiddleware adds the check of followers enable compared to unaryMiddleware.
func (s *GrpcServer) unaryFollowerMiddleware(ctx context.Context, req request, fn forwardFn, allowFollower *bool) (rsp any, err error) {
	failpoint.Inject("customTimeout", func() {
		time.Sleep(5 * time.Second)
	})
	forwardedHost := grpcutil.GetForwardedHost(ctx)
	if !s.isLocalRequest(forwardedHost) {
		client, err := s.getDelegateClient(ctx, forwardedHost)
		if err != nil {
			return nil, err
		}
		ctx = grpcutil.ResetForwardContext(ctx)
		return fn(ctx, client)
	}
	if err := s.validateRoleInRequest(ctx, req.GetHeader(), allowFollower); err != nil {
		return nil, err
	}
	return nil, nil
}

// GetClusterInfo implements gRPC PDServer.
func (s *GrpcServer) GetClusterInfo(context.Context, *pdpb.GetClusterInfoRequest) (*pdpb.GetClusterInfoResponse, error) {
	// Here we purposely do not check the cluster ID because the client does not know the correct cluster ID
	// at startup and needs to get the cluster ID with the first request (i.e. GetMembers).
	if s.IsClosed() {
		return &pdpb.GetClusterInfoResponse{
			Header: wrapErrorToHeader(pdpb.ErrorType_UNKNOWN, errs.ErrServerNotStarted.FastGenByArgs().Error()),
		}, nil
	}

	var tsoServiceAddrs []string
	svcModes := make([]pdpb.ServiceMode, 0)
	if s.IsServiceIndependent(constant.TSOServiceName) {
		svcModes = append(svcModes, pdpb.ServiceMode_API_SVC_MODE)
		tsoServiceAddrs = s.keyspaceGroupManager.GetTSOServiceAddrs()
	} else {
		svcModes = append(svcModes, pdpb.ServiceMode_PD_SVC_MODE)
	}

	return &pdpb.GetClusterInfoResponse{
		Header:       wrapHeader(),
		ServiceModes: svcModes,
		TsoUrls:      tsoServiceAddrs,
	}, nil
}

// GetMinTS implements gRPC PDServer. In non-microservice env, it simply returns a timestamp.
// In microservice env, if the tso server exist, it queries all tso servers and gets the minimum timestamp across
// all keyspace groups. Otherwise, it generates a timestamp locally.
func (s *GrpcServer) GetMinTS(
	ctx context.Context, request *pdpb.GetMinTSRequest,
) (*pdpb.GetMinTSResponse, error) {
	done, err := s.rateLimitCheck()
	if err != nil {
		return nil, err
	}
	if done != nil {
		defer done()
	}
	fn := func(ctx context.Context, client *grpc.ClientConn) (any, error) {
		return pdpb.NewPDClient(client).GetMinTS(ctx, request)
	}
	if rsp, err := s.unaryMiddleware(ctx, request, fn); err != nil {
		return nil, err
	} else if rsp != nil {
		return rsp.(*pdpb.GetMinTSResponse), nil
	}

	var minTS *pdpb.Timestamp
	if s.IsServiceIndependent(constant.TSOServiceName) {
		minTS, err = s.GetMinTSFromTSOService()
	} else {
		start := time.Now()
		ts, internalErr := s.tsoAllocatorManager.HandleRequest(ctx, 1)
		if internalErr == nil {
			tsoHandleDuration.Observe(time.Since(start).Seconds())
		}
		minTS = &ts
	}
	if err != nil {
		return &pdpb.GetMinTSResponse{
			Header:    wrapErrorToHeader(pdpb.ErrorType_UNKNOWN, err.Error()),
			Timestamp: minTS,
		}, nil
	}

	return &pdpb.GetMinTSResponse{
		Header:    wrapHeader(),
		Timestamp: minTS,
	}, nil
}

// GetMinTSFromTSOService queries all tso servers and gets the minimum timestamp across
// all keyspace groups.
<<<<<<< HEAD
func (s *GrpcServer) GetMinTSFromTSOService() (*pdpb.Timestamp, error) {
	if s.IsClosed() {
		return nil, errs.ErrNotStarted
=======
func (s *GrpcServer) GetMinTSFromTSOService(dcLocation string) (*pdpb.Timestamp, error) {
	if s.IsClosed() {
		return nil, ErrNotStarted
>>>>>>> 35506972
	}
	addrs := s.keyspaceGroupManager.GetTSOServiceAddrs()
	if len(addrs) == 0 {
		return &pdpb.Timestamp{}, errs.ErrGetMinTS.FastGenByArgs("no tso servers/pods discovered")
	}

	// Get the minimal timestamp from the TSO servers/pods
	var mutex syncutil.Mutex
	resps := make([]*tsopb.GetMinTSResponse, 0)
	wg := sync.WaitGroup{}
	wg.Add(len(addrs))
	for _, addr := range addrs {
		go func(addr string) {
			defer wg.Done()
			resp, err := s.getMinTSFromSingleServer(s.ctx, addr)
			if err != nil || resp == nil {
				log.Warn("failed to get min ts from tso server",
					zap.String("address", addr), zap.Error(err))
				return
			}
			mutex.Lock()
			defer mutex.Unlock()
			resps = append(resps, resp)
		}(addr)
	}
	wg.Wait()

	// Check the results. The returned minimal timestamp is valid if all the conditions are met:
	// 1. The number of responses is equal to the number of TSO servers/pods.
	// 2. The number of keyspace groups asked is equal to the number of TSO servers/pods.
	// 3. The minimal timestamp is not zero.
	var (
		minTS               *pdpb.Timestamp
		keyspaceGroupsAsked uint32
	)
	if len(resps) == 0 {
		return &pdpb.Timestamp{}, errs.ErrGetMinTS.FastGenByArgs("none of tso server/pod responded")
	}
	emptyTS := &pdpb.Timestamp{}
	keyspaceGroupsTotal := resps[0].KeyspaceGroupsTotal
	for _, resp := range resps {
		if resp.KeyspaceGroupsTotal == 0 {
			return &pdpb.Timestamp{}, errs.ErrGetMinTS.FastGenByArgs("the tso service has no keyspace group")
		}
		if resp.KeyspaceGroupsTotal != keyspaceGroupsTotal {
			return &pdpb.Timestamp{}, errs.ErrGetMinTS.FastGenByArgs(
				"the tso service has inconsistent keyspace group total count")
		}
		keyspaceGroupsAsked += resp.KeyspaceGroupsServing
		if tsoutil.CompareTimestamp(resp.Timestamp, emptyTS) > 0 &&
			(minTS == nil || tsoutil.CompareTimestamp(resp.Timestamp, minTS) < 0) {
			minTS = resp.Timestamp
		}
	}

	if keyspaceGroupsAsked != keyspaceGroupsTotal {
		return &pdpb.Timestamp{}, errs.ErrGetMinTS.FastGenByArgs(
			fmt.Sprintf("can't query all the tso keyspace groups. Asked %d, expected %d",
				keyspaceGroupsAsked, keyspaceGroupsTotal))
	}

	if minTS == nil {
		return &pdpb.Timestamp{}, errs.ErrGetMinTS.FastGenByArgs("the tso service is not ready")
	}

	return minTS, nil
}

func (s *GrpcServer) getMinTSFromSingleServer(
	ctx context.Context, tsoSrvAddr string,
) (*tsopb.GetMinTSResponse, error) {
	cc, err := s.getDelegateClient(s.ctx, tsoSrvAddr)
	if err != nil {
		return nil, errs.ErrClientGetMinTSO.FastGenByArgs(
			fmt.Sprintf("can't connect to tso server %s", tsoSrvAddr))
	}

	cctx, cancel := context.WithTimeout(ctx, getMinTSFromTSOServerTimeout)
	defer cancel()

	resp, err := tsopb.NewTSOClient(cc).GetMinTS(
		cctx, &tsopb.GetMinTSRequest{
			Header: &tsopb.RequestHeader{
				ClusterId: keypath.ClusterID(),
			},
		})
	if err != nil {
		attachErr := errors.Errorf("error:%s target:%s status:%s",
			err, cc.Target(), cc.GetState().String())
		return nil, errs.ErrClientGetMinTSO.Wrap(attachErr).GenWithStackByCause()
	}
	if resp == nil {
		attachErr := errors.Errorf("error:%s target:%s status:%s",
			"no min ts info collected", cc.Target(), cc.GetState().String())
		return nil, errs.ErrClientGetMinTSO.Wrap(attachErr).GenWithStackByCause()
	}
	if resp.GetHeader().GetError() != nil {
		attachErr := errors.Errorf("error:%s target:%s status:%s",
			resp.GetHeader().GetError().String(), cc.Target(), cc.GetState().String())
		return nil, errs.ErrClientGetMinTSO.Wrap(attachErr).GenWithStackByCause()
	}

	return resp, nil
}

// GetMembers implements gRPC PDServer.
func (s *GrpcServer) GetMembers(context.Context, *pdpb.GetMembersRequest) (*pdpb.GetMembersResponse, error) {
	done, err := s.rateLimitCheck()
	if err != nil {
		return nil, err
	}
	if done != nil {
		defer done()
	}
	// Here we purposely do not check the cluster ID because the client does not know the correct cluster ID
	// at startup and needs to get the cluster ID with the first request (i.e. GetMembers).
	if s.IsClosed() {
		return &pdpb.GetMembersResponse{
			Header: wrapErrorToHeader(pdpb.ErrorType_UNKNOWN, errs.ErrServerNotStarted.FastGenByArgs().Error()),
		}, nil
	}
	members, err := cluster.GetMembers(s.GetClient())
	if err != nil {
		return &pdpb.GetMembersResponse{
			Header: wrapErrorToHeader(pdpb.ErrorType_UNKNOWN, err.Error()),
		}, nil
	}

	var etcdLeader, pdLeader *pdpb.Member
	leaderID := s.member.GetEtcdLeader()
	for _, m := range members {
		if m.MemberId == leaderID {
			etcdLeader = m
			break
		}
	}

	leader := s.member.GetLeader()
	for _, m := range members {
		if m.MemberId == leader.GetMemberId() {
			pdLeader = m
			break
		}
	}

	return &pdpb.GetMembersResponse{
		Header:     wrapHeader(),
		Members:    members,
		Leader:     pdLeader,
		EtcdLeader: etcdLeader,
	}, nil
}

// Tso implements gRPC PDServer.
func (s *GrpcServer) Tso(stream pdpb.PD_TsoServer) error {
	done, err := s.rateLimitCheck()
	if err != nil {
		return err
	}
	if done != nil {
		defer done()
	}
	if s.IsServiceIndependent(constant.TSOServiceName) {
		return s.forwardToTSOService(stream)
	}

	tsDeadlineCh := make(chan *tsoutil.TSDeadline, 1)
	go tsoutil.WatchTSDeadline(stream.Context(), tsDeadlineCh)

	var (
		doneCh       chan struct{}
		errCh        chan error
		forwarder    = newTSOForwarder(stream)
		tsoStreamErr error
	)

	defer func() {
		forwarder.cancel()
		if grpcutil.NeedRebuildConnection(tsoStreamErr) {
			s.closeDelegateClient(forwarder.host)
		}
	}()

	ctx, cancel := context.WithCancel(stream.Context())
	defer cancel()
	for {
		// Prevent unnecessary performance overhead of the channel.
		if errCh != nil {
			select {
			case err := <-errCh:
				return errors.WithStack(err)
			default:
			}
		}
		request, err := stream.Recv()
		if err == io.EOF {
			return nil
		}
		if err != nil {
			return errors.WithStack(err)
		}

		// TSO uses leader lease to determine validity. No need to check leader here.
		if s.IsClosed() {
<<<<<<< HEAD
			return errs.ErrNotStarted
=======
			return ErrNotStarted
>>>>>>> 35506972
		}

		forwardedHost := grpcutil.GetForwardedHost(stream.Context())
		if !s.isLocalRequest(forwardedHost) {
			clientConn, err := s.getDelegateClient(s.ctx, forwardedHost)
			if err != nil {
				return errors.WithStack(err)
			}

			if errCh == nil {
				doneCh = make(chan struct{})
				defer close(doneCh) // nolint
				errCh = make(chan error)
			}

			tsoRequest := tsoutil.NewPDProtoRequest(forwardedHost, clientConn, request, stream)
			s.tsoDispatcher.DispatchRequest(ctx, tsoRequest, s.pdProtoFactory, doneCh, errCh, s.tsoPrimaryWatcher)
			continue
		}

		if s.IsServiceIndependent(constant.TSOServiceName) {
			if request.GetCount() == 0 {
				err = errs.ErrGenerateTimestamp.FastGenByArgs("tso count should be positive")
				return errs.ErrUnknown(err)
			}
			tsoStreamErr, err = s.handleTSOForwarding(stream.Context(), forwarder, request, tsDeadlineCh)
			if tsoStreamErr != nil {
				return tsoStreamErr
			}
			if err != nil {
				return err
			}
			continue
		}

		start := time.Now()
		if clusterID := keypath.ClusterID(); request.GetHeader().GetClusterId() != clusterID {
			return errs.ErrMismatchClusterID(clusterID, request.GetHeader().GetClusterId())
		}
		count := request.GetCount()
		ctx, task := trace.NewTask(ctx, "tso")
		ts, err := s.tsoAllocatorManager.HandleRequest(ctx, count)
		task.End()
		tsoHandleDuration.Observe(time.Since(start).Seconds())
		if err != nil {
			return errs.ErrUnknown(err)
		}
		response := &pdpb.TsoResponse{
			Header:    wrapHeader(),
			Timestamp: &ts,
			Count:     count,
		}
		if err := stream.Send(response); err != nil {
			return errors.WithStack(err)
		}
	}
}

// Bootstrap implements gRPC PDServer.
func (s *GrpcServer) Bootstrap(ctx context.Context, request *pdpb.BootstrapRequest) (*pdpb.BootstrapResponse, error) {
	done, err := s.rateLimitCheck()
	if err != nil {
		return nil, err
	}
	if done != nil {
		defer done()
	}
	fn := func(ctx context.Context, client *grpc.ClientConn) (any, error) {
		return pdpb.NewPDClient(client).Bootstrap(ctx, request)
	}
	if rsp, err := s.unaryMiddleware(ctx, request, fn); err != nil {
		return nil, err
	} else if rsp != nil {
		return rsp.(*pdpb.BootstrapResponse), nil
	}

	rc := s.GetRaftCluster()
	if rc != nil {
		err := &pdpb.Error{
			Type:    pdpb.ErrorType_ALREADY_BOOTSTRAPPED,
			Message: "cluster is already bootstrapped",
		}
		return &pdpb.BootstrapResponse{
			Header: errorHeader(err),
		}, nil
	}

	res, err := s.bootstrapCluster(request)
	if err != nil {
		return &pdpb.BootstrapResponse{
			Header: wrapErrorToHeader(pdpb.ErrorType_UNKNOWN, err.Error()),
		}, nil
	}

	res.Header = wrapHeader()
	return res, nil
}

// IsBootstrapped implements gRPC PDServer.
func (s *GrpcServer) IsBootstrapped(ctx context.Context, request *pdpb.IsBootstrappedRequest) (*pdpb.IsBootstrappedResponse, error) {
	done, err := s.rateLimitCheck()
	if err != nil {
		return nil, err
	}
	if done != nil {
		defer done()
	}
	fn := func(ctx context.Context, client *grpc.ClientConn) (any, error) {
		return pdpb.NewPDClient(client).IsBootstrapped(ctx, request)
	}
	if rsp, err := s.unaryMiddleware(ctx, request, fn); err != nil {
		return nil, err
	} else if rsp != nil {
		return rsp.(*pdpb.IsBootstrappedResponse), err
	}

	rc := s.GetRaftCluster()
	return &pdpb.IsBootstrappedResponse{
		Header:       wrapHeader(),
		Bootstrapped: rc != nil,
	}, nil
}

// AllocID implements gRPC PDServer.
func (s *GrpcServer) AllocID(ctx context.Context, request *pdpb.AllocIDRequest) (*pdpb.AllocIDResponse, error) {
	done, err := s.rateLimitCheck()
	if err != nil {
		return nil, err
	}
	if done != nil {
		defer done()
	}
	fn := func(ctx context.Context, client *grpc.ClientConn) (any, error) {
		return pdpb.NewPDClient(client).AllocID(ctx, request)
	}
	if rsp, err := s.unaryMiddleware(ctx, request, fn); err != nil {
		return nil, err
	} else if rsp != nil {
		return rsp.(*pdpb.AllocIDResponse), err
	}

	reqCount := uint32(1)
	if request.GetCount() != 0 {
		reqCount = request.GetCount()
	}
	// We can use an allocator for all types ID allocation.
	id, count, err := s.idAllocator.Alloc(reqCount)
	if err != nil {
		return &pdpb.AllocIDResponse{
			Header: wrapErrorToHeader(pdpb.ErrorType_UNKNOWN, err.Error()),
		}, nil
	}

	resp := &pdpb.AllocIDResponse{
		Header: wrapHeader(),
		Id:     id,
	}
	if count > 1 {
		resp.Count = count
	}
	return resp, nil
}

// IsSnapshotRecovering implements gRPC PDServer.
func (s *GrpcServer) IsSnapshotRecovering(ctx context.Context, _ *pdpb.IsSnapshotRecoveringRequest) (*pdpb.IsSnapshotRecoveringResponse, error) {
	done, err := s.rateLimitCheck()
	if err != nil {
		return nil, err
	}
	if done != nil {
		defer done()
	}

	if s.IsClosed() {
		return nil, errs.ErrNotStarted
	}
	if s.IsClosed() {
		return nil, ErrNotStarted
	}
	// recovering mark is stored in etcd directly, there's no need to forward.
	marked, err := s.Server.IsSnapshotRecovering(ctx)
	if err != nil {
		return &pdpb.IsSnapshotRecoveringResponse{
			Header: wrapErrorToHeader(pdpb.ErrorType_UNKNOWN, err.Error()),
		}, nil
	}
	return &pdpb.IsSnapshotRecoveringResponse{
		Header: wrapHeader(),
		Marked: marked,
	}, nil
}

// GetStore implements gRPC PDServer.
func (s *GrpcServer) GetStore(ctx context.Context, request *pdpb.GetStoreRequest) (*pdpb.GetStoreResponse, error) {
	done, err := s.rateLimitCheck()
	if err != nil {
		return nil, err
	}
	if done != nil {
		defer done()
	}
	fn := func(ctx context.Context, client *grpc.ClientConn) (any, error) {
		return pdpb.NewPDClient(client).GetStore(ctx, request)
	}
	if rsp, err := s.unaryMiddleware(ctx, request, fn); err != nil {
		return nil, err
	} else if rsp != nil {
		return rsp.(*pdpb.GetStoreResponse), err
	}
	rc := s.GetRaftCluster()
	if rc == nil {
		return &pdpb.GetStoreResponse{Header: notBootstrappedHeader()}, nil
	}

	storeID := request.GetStoreId()
	store := rc.GetStore(storeID)
	if store == nil {
		return &pdpb.GetStoreResponse{
			Header: wrapErrorToHeader(pdpb.ErrorType_UNKNOWN,
				fmt.Sprintf("invalid store ID %d, not found", storeID)),
		}, nil
	}
	return &pdpb.GetStoreResponse{
		Header: wrapHeader(),
		Store:  store.GetMeta(),
		Stats:  store.GetStoreStats(),
	}, nil
}

// checkStore returns an error response if the store exists and is in tombstone state.
// It returns nil if it can't get the store.
func checkStore(rc *cluster.RaftCluster, storeID uint64) *pdpb.Error {
	store := rc.GetStore(storeID)
	if store != nil {
		if store.IsRemoved() {
			return &pdpb.Error{
				Type:    pdpb.ErrorType_STORE_TOMBSTONE,
				Message: "store is tombstone",
			}
		}
	}
	return nil
}

// PutStore implements gRPC PDServer.
func (s *GrpcServer) PutStore(ctx context.Context, request *pdpb.PutStoreRequest) (*pdpb.PutStoreResponse, error) {
	done, err := s.rateLimitCheck()
	if err != nil {
		return nil, err
	}
	if done != nil {
		defer done()
	}
	fn := func(ctx context.Context, client *grpc.ClientConn) (any, error) {
		return pdpb.NewPDClient(client).PutStore(ctx, request)
	}
	if rsp, err := s.unaryMiddleware(ctx, request, fn); err != nil {
		return nil, err
	} else if rsp != nil {
		return rsp.(*pdpb.PutStoreResponse), err
	}

	rc := s.GetRaftCluster()
	if rc == nil {
		return &pdpb.PutStoreResponse{Header: notBootstrappedHeader()}, nil
	}

	store := request.GetStore()
	if pberr := checkStore(rc, store.GetId()); pberr != nil {
		return &pdpb.PutStoreResponse{
			Header: errorHeader(pberr),
		}, nil
	}

	// NOTE: can be removed when placement rules feature is enabled by default.
	if !s.GetConfig().Replication.EnablePlacementRules && core.IsStoreContainLabel(store, core.EngineKey, core.EngineTiFlash) {
		return &pdpb.PutStoreResponse{
			Header: wrapErrorToHeader(pdpb.ErrorType_UNKNOWN,
				"placement rules is disabled"),
		}, nil
	}

	if err := rc.PutMetaStore(store); err != nil {
		return &pdpb.PutStoreResponse{
			Header: wrapErrorToHeader(pdpb.ErrorType_UNKNOWN, err.Error()),
		}, nil
	}

	log.Info("put store ok", zap.Stringer("store", store))
	CheckPDVersionWithClusterVersion(s.persistOptions)

	return &pdpb.PutStoreResponse{
		Header:            wrapHeader(),
		ReplicationStatus: rc.GetReplicationMode().GetReplicationStatus(),
	}, nil
}

// GetAllStores implements gRPC PDServer.
func (s *GrpcServer) GetAllStores(ctx context.Context, request *pdpb.GetAllStoresRequest) (*pdpb.GetAllStoresResponse, error) {
	done, err := s.rateLimitCheck()
	if err != nil {
		return nil, err
	}
	if done != nil {
		defer done()
	}
	fn := func(ctx context.Context, client *grpc.ClientConn) (any, error) {
		return pdpb.NewPDClient(client).GetAllStores(ctx, request)
	}
	if rsp, err := s.unaryMiddleware(ctx, request, fn); err != nil {
		return nil, err
	} else if rsp != nil {
		return rsp.(*pdpb.GetAllStoresResponse), err
	}

	rc := s.GetRaftCluster()
	if rc == nil {
		return &pdpb.GetAllStoresResponse{Header: notBootstrappedHeader()}, nil
	}

	// Don't return tombstone stores.
	var stores []*metapb.Store
	if request.GetExcludeTombstoneStores() {
		for _, store := range rc.GetMetaStores() {
			if store.GetNodeState() != metapb.NodeState_Removed {
				stores = append(stores, store)
			}
		}
	} else {
		stores = rc.GetMetaStores()
	}

	return &pdpb.GetAllStoresResponse{
		Header: wrapHeader(),
		Stores: stores,
	}, nil
}

// StoreHeartbeat implements gRPC PDServer.
func (s *GrpcServer) StoreHeartbeat(ctx context.Context, request *pdpb.StoreHeartbeatRequest) (*pdpb.StoreHeartbeatResponse, error) {
	done, err := s.rateLimitCheck()
	if err != nil {
		return nil, err
	}
	if done != nil {
		defer done()
	}
	fn := func(ctx context.Context, client *grpc.ClientConn) (any, error) {
		return pdpb.NewPDClient(client).StoreHeartbeat(ctx, request)
	}
	if rsp, err := s.unaryMiddleware(ctx, request, fn); err != nil {
		return nil, err
	} else if rsp != nil {
		return rsp.(*pdpb.StoreHeartbeatResponse), err
	}

	if request.GetStats() == nil {
		return nil, errors.Errorf("invalid store heartbeat command, but %v", request)
	}
	rc := s.GetRaftCluster()
	if rc == nil {
		return &pdpb.StoreHeartbeatResponse{Header: notBootstrappedHeader()}, nil
	}

	if pberr := checkStore(rc, request.GetStats().GetStoreId()); pberr != nil {
		return &pdpb.StoreHeartbeatResponse{
			Header: errorHeader(pberr),
		}, nil
	}
	storeID := request.GetStats().GetStoreId()
	store := rc.GetStore(storeID)
	if store == nil {
		return &pdpb.StoreHeartbeatResponse{
			Header: wrapErrorToHeader(pdpb.ErrorType_UNKNOWN,
				fmt.Sprintf("store %v not found", storeID)),
		}, nil
	}

	resp := &pdpb.StoreHeartbeatResponse{Header: wrapHeader()}
	// Bypass stats handling if the store report for unsafe recover is not empty.
	if request.GetStoreReport() == nil {
		storeAddress := store.GetAddress()
		storeLabel := strconv.FormatUint(storeID, 10)
		start := time.Now()

		err := rc.HandleStoreHeartbeat(request, resp)
		if err != nil {
			return &pdpb.StoreHeartbeatResponse{
				Header: wrapErrorToHeader(pdpb.ErrorType_UNKNOWN,
					err.Error()),
			}, nil
		}

		s.handleDamagedStore(request.GetStats())
		storeHeartbeatHandleDuration.WithLabelValues(storeAddress, storeLabel).Observe(time.Since(start).Seconds())
		if rc.IsServiceIndependent(constant.SchedulingServiceName) {
			forwardCli, _ := s.updateSchedulingClient(ctx)
			cli := forwardCli.getClient()
			if cli != nil {
				req := &schedulingpb.StoreHeartbeatRequest{
					Header: &schedulingpb.RequestHeader{
						ClusterId: request.GetHeader().GetClusterId(),
						SenderId:  request.GetHeader().GetSenderId(),
					},
					Stats: request.GetStats(),
				}
				if _, err := cli.StoreHeartbeat(ctx, req); err != nil {
					errStoreHeartbeatSend.Inc()
					log.Debug("forward store heartbeat failed", zap.Error(err))
					// reset to let it be updated in the next request
					s.schedulingClient.CompareAndSwap(forwardCli, &schedulingClient{})
				}
			}
		}
	}

	if status := request.GetDrAutosyncStatus(); status != nil {
		rc.GetReplicationMode().UpdateStoreDRStatus(request.GetStats().GetStoreId(), status)
	}

	resp.ReplicationStatus = rc.GetReplicationMode().GetReplicationStatus()
	resp.ClusterVersion = rc.GetClusterVersion()
	rc.GetUnsafeRecoveryController().HandleStoreHeartbeat(request, resp)

	return resp, nil
}

// 1. forwardedHost is empty, return nil
// 2. forwardedHost is not empty and forwardedHost is equal to pre, return pre
// 3. the rest of cases, update forwardedHost and return new client
func (s *GrpcServer) updateSchedulingClient(ctx context.Context) (*schedulingClient, error) {
	forwardedHost, _ := s.GetServicePrimaryAddr(ctx, constant.SchedulingServiceName)
	if forwardedHost == "" {
		return nil, errs.ErrNotFoundSchedulingAddr
	}

	pre := s.schedulingClient.Load()
	if pre != nil && forwardedHost == pre.(*schedulingClient).getPrimaryAddr() {
		return pre.(*schedulingClient), nil
	}

	client, err := s.getDelegateClient(ctx, forwardedHost)
	if err != nil {
		log.Error("get delegate client failed", zap.Error(err))
		return nil, err
	}
	forwardCli := &schedulingClient{
		client:  schedulingpb.NewSchedulingClient(client),
		primary: forwardedHost,
	}
	swapped := s.schedulingClient.CompareAndSwap(pre, forwardCli)
	if swapped {
		oldForwardedHost := ""
		if pre != nil {
			oldForwardedHost = pre.(*schedulingClient).getPrimaryAddr()
		}
		log.Info("update scheduling client", zap.String("old-forwarded-host", oldForwardedHost), zap.String("new-forwarded-host", forwardedHost))
	}
	return forwardCli, nil
}

// bucketHeartbeatServer wraps PD_ReportBucketsServer to ensure when any error
// occurs on SendAndClose() or Recv(), both endpoints will be closed.
type bucketHeartbeatServer struct {
	stream pdpb.PD_ReportBucketsServer
	closed int32
}

func (b *bucketHeartbeatServer) send(bucket *pdpb.ReportBucketsResponse) error {
	if atomic.LoadInt32(&b.closed) == 1 {
		return errs.ErrStreamClosed
	}
	done := make(chan error, 1)
	go func() {
		defer logutil.LogPanic()
		done <- b.stream.SendAndClose(bucket)
	}()
	timer := time.NewTimer(heartbeatSendTimeout)
	defer timer.Stop()
	select {
	case err := <-done:
		if err != nil {
			atomic.StoreInt32(&b.closed, 1)
		}
		return err
	case <-timer.C:
		atomic.StoreInt32(&b.closed, 1)
		return errs.ErrSendHeartbeatTimeout
	}
}

func (b *bucketHeartbeatServer) recv() (*pdpb.ReportBucketsRequest, error) {
	if atomic.LoadInt32(&b.closed) == 1 {
		return nil, io.EOF
	}
	req, err := b.stream.Recv()
	if err != nil {
		atomic.StoreInt32(&b.closed, 1)
		return nil, errors.WithStack(err)
	}
	return req, nil
}

// ReportBuckets implements gRPC PDServer
func (s *GrpcServer) ReportBuckets(stream pdpb.PD_ReportBucketsServer) error {
	var (
		server            = &bucketHeartbeatServer{stream: stream}
		forwardStream     pdpb.PD_ReportBucketsClient
		cancel            context.CancelFunc
		lastForwardedHost string
		errCh             chan error
	)
	defer func() {
		if cancel != nil {
			cancel()
		}
	}()
	done, err := s.rateLimitCheck()
	if err != nil {
		return err
	}
	if done != nil {
		defer done()
	}
	for {
		request, err := server.recv()
		failpoint.Inject("grpcClientClosed", func() {
			err = errs.ErrStreamClosed
			request = nil
		})
		if err == io.EOF {
			return nil
		}
		if err != nil {
			return errors.WithStack(err)
		}
		forwardedHost := grpcutil.GetForwardedHost(stream.Context())
		failpoint.Inject("grpcClientClosed", func() {
			forwardedHost = s.GetMember().Member().GetClientUrls()[0]
		})
		if !s.isLocalRequest(forwardedHost) {
			if forwardStream == nil || lastForwardedHost != forwardedHost {
				if cancel != nil {
					cancel()
				}
				client, err := s.getDelegateClient(s.ctx, forwardedHost)
				if err != nil {
					return err
				}
				log.Info("create bucket report forward stream", zap.String("forwarded-host", forwardedHost))
				forwardStream, cancel, err = s.createReportBucketsForwardStream(client)
				if err != nil {
					return err
				}
				lastForwardedHost = forwardedHost
				errCh = make(chan error, 1)
				go forwardReportBucketClientToServer(forwardStream, server, errCh)
			}
			if err := forwardStream.Send(request); err != nil {
				return errors.WithStack(err)
			}

			select {
			case err := <-errCh:
				return err
			default:
			}
			continue
		}
		rc := s.GetRaftCluster()
		if rc == nil {
			resp := &pdpb.ReportBucketsResponse{
				Header: notBootstrappedHeader(),
			}
			err := server.send(resp)
			return errors.WithStack(err)
		}
		if err := s.validateRequest(request.GetHeader()); err != nil {
			return err
		}
		buckets := request.GetBuckets()
		if buckets == nil || len(buckets.Keys) == 0 {
			continue
		}
		var (
			storeLabel   string
			storeAddress string
		)
		store := rc.GetLeaderStoreByRegionID(buckets.GetRegionId())
		if store == nil {
			// As TiKV report buckets just after the region heartbeat, for new created region, PD may receive buckets report before the first region heartbeat is handled.
			// So we should not return error here.
			log.Warn("the store of the bucket in region is not found ", zap.Uint64("region-id", buckets.GetRegionId()))
		} else {
			storeLabel = strconv.FormatUint(store.GetID(), 10)
			storeAddress = store.GetAddress()
		}
		bucketReportCounter.WithLabelValues(storeAddress, storeLabel, "report", "recv").Inc()

		start := time.Now()
		err = rc.HandleReportBuckets(buckets)
		if err != nil {
			bucketReportCounter.WithLabelValues(storeAddress, storeLabel, "report", "err").Inc()
			continue
		}
		bucketReportInterval.WithLabelValues(storeAddress, storeLabel).Observe(float64(buckets.GetPeriodInMs() / 1000))
		bucketReportLatency.WithLabelValues(storeAddress, storeLabel).Observe(time.Since(start).Seconds())
		bucketReportCounter.WithLabelValues(storeAddress, storeLabel, "report", "ok").Inc()
	}
}

// RegionHeartbeat implements gRPC PDServer.
func (s *GrpcServer) RegionHeartbeat(stream pdpb.PD_RegionHeartbeatServer) error {
	var (
		server                      = &heartbeatServer{stream: stream}
		flowRoundDivisor            = s.persistOptions.GetPDServerConfig().FlowRoundByDigit
		cancel                      context.CancelFunc
		lastBind                    time.Time
		errCh                       chan error
		forwardStream               pdpb.PD_RegionHeartbeatClient
		lastForwardedHost           string
		forwardErrCh                chan error
		forwardSchedulingStream     schedulingpb.Scheduling_RegionHeartbeatClient
		lastForwardedSchedulingHost string
	)
	defer func() {
		// cancel the forward stream
		if cancel != nil {
			cancel()
		}
	}()
	done, err := s.rateLimitCheck()
	if err != nil {
		return err
	}
	if done != nil {
		defer done()
	}
	for {
		request, err := server.Recv()
		if err == io.EOF {
			return nil
		}
		if err != nil {
			return errors.WithStack(err)
		}
		forwardedHost := grpcutil.GetForwardedHost(stream.Context())
		failpoint.Inject("grpcClientClosed", func() {
			forwardedHost = s.GetMember().Member().GetClientUrls()[0]
		})
		if !s.isLocalRequest(forwardedHost) {
			if forwardStream == nil || lastForwardedHost != forwardedHost {
				if cancel != nil {
					cancel()
				}
				client, err := s.getDelegateClient(s.ctx, forwardedHost)
				if err != nil {
					return err
				}
				log.Info("create region heartbeat forward stream", zap.String("forwarded-host", forwardedHost))
				forwardStream, cancel, err = s.createRegionHeartbeatForwardStream(client)
				if err != nil {
					return err
				}
				lastForwardedHost = forwardedHost
				errCh = make(chan error, 1)
				go forwardRegionHeartbeatClientToServer(forwardStream, server, errCh)
			}
			if err := forwardStream.Send(request); err != nil {
				return errors.WithStack(err)
			}

			select {
			case err := <-errCh:
				return err
			default:
			}
			continue
		}

		rc := s.GetRaftCluster()
		if rc == nil {
			resp := &pdpb.RegionHeartbeatResponse{
				Header: notBootstrappedHeader(),
			}
			err := server.Send(resp)
			return errors.WithStack(err)
		}

		if err = s.validateRequest(request.GetHeader()); err != nil {
			return err
		}

		storeID := request.GetLeader().GetStoreId()
		storeLabel := strconv.FormatUint(storeID, 10)
		store := rc.GetStore(storeID)
		if store == nil {
			return errors.Errorf("invalid store ID %d, not found", storeID)
		}
		storeAddress := store.GetAddress()

		regionHeartbeatCounter.WithLabelValues(storeAddress, storeLabel, "report", "recv").Inc()
		regionHeartbeatLatency.WithLabelValues(storeAddress, storeLabel).Observe(float64(time.Now().Unix()) - float64(request.GetInterval().GetEndTimestamp()))

		if time.Since(lastBind) > s.cfg.HeartbeatStreamBindInterval.Duration {
			regionHeartbeatCounter.WithLabelValues(storeAddress, storeLabel, "report", "bind").Inc()
			s.hbStreams.BindStream(storeID, server)
			// refresh FlowRoundByDigit
			flowRoundDivisor = s.persistOptions.GetPDServerConfig().FlowRoundByDigit
			lastBind = time.Now()
		}

		region := core.RegionFromHeartbeat(request, flowRoundDivisor)
		if region.GetLeader() == nil {
			log.Error("invalid request, the leader is nil", zap.Reflect("request", request), errs.ZapError(errs.ErrLeaderNil))
			regionHeartbeatCounter.WithLabelValues(storeAddress, storeLabel, "report", "invalid-leader").Inc()
			msg := fmt.Sprintf("invalid request leader, %v", request)
			s.hbStreams.SendErr(pdpb.ErrorType_UNKNOWN, msg, request.GetLeader())
			continue
		}
		if region.GetID() == 0 {
			regionHeartbeatCounter.WithLabelValues(storeAddress, storeLabel, "report", "invalid-region").Inc()
			msg := fmt.Sprintf("invalid request region, %v", request)
			s.hbStreams.SendErr(pdpb.ErrorType_UNKNOWN, msg, request.GetLeader())
			continue
		}

		// If the region peer count is 0, then we should not handle this.
		if len(region.GetPeers()) == 0 {
			log.Warn("invalid region, zero region peer count",
				logutil.ZapRedactStringer("region-meta", core.RegionToHexMeta(region.GetMeta())))
			regionHeartbeatCounter.WithLabelValues(storeAddress, storeLabel, "report", "no-peer").Inc()
			msg := fmt.Sprintf("invalid region, zero region peer count: %v", logutil.RedactStringer(core.RegionToHexMeta(region.GetMeta())))
			s.hbStreams.SendErr(pdpb.ErrorType_UNKNOWN, msg, request.GetLeader())
			continue
		}
		start := time.Now()
		err = rc.HandleRegionHeartbeat(region)
		if err != nil {
			regionHeartbeatCounter.WithLabelValues(storeAddress, storeLabel, "report", "err").Inc()
			msg := err.Error()
			s.hbStreams.SendErr(pdpb.ErrorType_UNKNOWN, msg, request.GetLeader())
			continue
		}
		regionHeartbeatHandleDuration.WithLabelValues(storeAddress, storeLabel).Observe(time.Since(start).Seconds())
		regionHeartbeatCounter.WithLabelValues(storeAddress, storeLabel, "report", "ok").Inc()

		if rc.IsServiceIndependent(constant.SchedulingServiceName) {
			if forwardErrCh != nil {
				select {
				case err, ok := <-forwardErrCh:
					if ok {
						if cancel != nil {
							cancel()
						}
						forwardSchedulingStream = nil
						log.Error("meet error and need to re-establish the stream", zap.Error(err))
					}
				default:
				}
			}
			forwardedSchedulingHost, ok := s.GetServicePrimaryAddr(stream.Context(), constant.SchedulingServiceName)
			if !ok || len(forwardedSchedulingHost) == 0 {
				log.Debug("failed to find scheduling service primary address")
				if cancel != nil {
					cancel()
				}
				continue
			}
			if forwardSchedulingStream == nil || lastForwardedSchedulingHost != forwardedSchedulingHost {
				if cancel != nil {
					cancel()
				}

				client, err := s.getDelegateClient(s.ctx, forwardedSchedulingHost)
				if err != nil {
					errRegionHeartbeatClient.Inc()
					log.Error("failed to get client", zap.Error(err))
					continue
				}
				log.Debug("create scheduling forwarding stream", zap.String("forwarded-host", forwardedSchedulingHost))
				forwardSchedulingStream, _, cancel, err = createRegionHeartbeatSchedulingStream(stream.Context(), client)
				if err != nil {
					errRegionHeartbeatStream.Inc()
					log.Debug("failed to create stream", zap.Error(err))
					continue
				}
				lastForwardedSchedulingHost = forwardedSchedulingHost
				forwardErrCh = make(chan error, 1)
				go forwardRegionHeartbeatToScheduling(rc, forwardSchedulingStream, server, forwardErrCh)
			}
			schedulingpbReq := &schedulingpb.RegionHeartbeatRequest{
				Header: &schedulingpb.RequestHeader{
					ClusterId: request.GetHeader().GetClusterId(),
					SenderId:  request.GetHeader().GetSenderId(),
				},
				Region:          request.GetRegion(),
				Leader:          request.GetLeader(),
				DownPeers:       request.GetDownPeers(),
				PendingPeers:    request.GetPendingPeers(),
				BytesWritten:    request.GetBytesWritten(),
				BytesRead:       request.GetBytesRead(),
				KeysWritten:     request.GetKeysWritten(),
				KeysRead:        request.GetKeysRead(),
				ApproximateSize: request.GetApproximateSize(),
				ApproximateKeys: request.GetApproximateKeys(),
				Interval:        request.GetInterval(),
				Term:            request.GetTerm(),
				QueryStats:      request.GetQueryStats(),
			}
			if err := forwardSchedulingStream.Send(schedulingpbReq); err != nil {
				forwardSchedulingStream = nil
				if grpcutil.NeedRebuildConnection(err) {
					s.closeDelegateClient(lastForwardedSchedulingHost)
				}
				errRegionHeartbeatSend.Inc()
				log.Error("failed to send request to scheduling service", zap.Error(err))
			}

			select {
			case err, ok := <-forwardErrCh:
				if ok {
					forwardSchedulingStream = nil
					errRegionHeartbeatRecv.Inc()
					log.Error("failed to send response", zap.Error(err))
				}
			default:
			}
		}
	}
}

// GetRegion implements gRPC PDServer.
func (s *GrpcServer) GetRegion(ctx context.Context, request *pdpb.GetRegionRequest) (*pdpb.GetRegionResponse, error) {
	failpoint.Inject("rateLimit", func() {
		failpoint.Return(nil, errs.ErrGRPCRateLimitExceeded(errs.ErrRateLimitExceeded))
	})
	done, err := s.rateLimitCheck()
	if err != nil {
		return nil, err
	}
	if done != nil {
		defer done()
	}
	fn := func(ctx context.Context, client *grpc.ClientConn) (any, error) {
		return pdpb.NewPDClient(client).GetRegion(ctx, request)
	}
	followerHandle := new(bool)
	if rsp, err := s.unaryFollowerMiddleware(ctx, request, fn, followerHandle); err != nil {
		return nil, err
	} else if rsp != nil {
		return rsp.(*pdpb.GetRegionResponse), nil
	}
	failpoint.Inject("delayProcess", nil)
	var (
		rc     *cluster.RaftCluster
		region *core.RegionInfo
	)
	if *followerHandle {
		rc = s.cluster
		if !rc.GetRegionSyncer().IsRunning() {
			return &pdpb.GetRegionResponse{Header: regionNotFound()}, nil
		}
		region = rc.GetRegionByKey(request.GetRegionKey())
		if region == nil {
			log.Warn("follower get region nil", zap.String("key", string(request.GetRegionKey())))
			return &pdpb.GetRegionResponse{Header: regionNotFound()}, nil
		}
	} else {
		rc = s.GetRaftCluster()
		if rc == nil {
			return &pdpb.GetRegionResponse{Header: notBootstrappedHeader()}, nil
		}
		region = rc.GetRegionByKey(request.GetRegionKey())
		if region == nil {
			log.Warn("leader get region nil", zap.String("key", string(request.GetRegionKey())))
			return &pdpb.GetRegionResponse{Header: wrapHeader()}, nil
		}
	}

	var buckets *metapb.Buckets
	// FIXME: If the bucket is disabled dynamically, the bucket information is returned unexpectedly
	if !*followerHandle && rc.GetStoreConfig().IsEnableRegionBucket() && request.GetNeedBuckets() {
		buckets = region.GetBuckets()
	}
	return &pdpb.GetRegionResponse{
		Header:       wrapHeader(),
		Region:       region.GetMeta(),
		Leader:       region.GetLeader(),
		DownPeers:    region.GetDownPeers(),
		PendingPeers: region.GetPendingPeers(),
		Buckets:      buckets,
	}, nil
}

// GetPrevRegion implements gRPC PDServer
func (s *GrpcServer) GetPrevRegion(ctx context.Context, request *pdpb.GetRegionRequest) (*pdpb.GetRegionResponse, error) {
	done, err := s.rateLimitCheck()
	if err != nil {
		return nil, err
	}
	if done != nil {
		defer done()
	}
	fn := func(ctx context.Context, client *grpc.ClientConn) (any, error) {
		return pdpb.NewPDClient(client).GetPrevRegion(ctx, request)
	}
	followerHandle := new(bool)
	if rsp, err := s.unaryFollowerMiddleware(ctx, request, fn, followerHandle); err != nil {
		return nil, err
	} else if rsp != nil {
		return rsp.(*pdpb.GetRegionResponse), err
	}

	var rc *cluster.RaftCluster
	if *followerHandle {
		// no need to check running status
		rc = s.cluster
		if !rc.GetRegionSyncer().IsRunning() {
			return &pdpb.GetRegionResponse{Header: regionNotFound()}, nil
		}
	} else {
		rc = s.GetRaftCluster()
		if rc == nil {
			return &pdpb.GetRegionResponse{Header: notBootstrappedHeader()}, nil
		}
	}

	region := rc.GetPrevRegionByKey(request.GetRegionKey())
	if region == nil {
		if *followerHandle {
			return &pdpb.GetRegionResponse{Header: regionNotFound()}, nil
		}
		return &pdpb.GetRegionResponse{Header: wrapHeader()}, nil
	}
	var buckets *metapb.Buckets
	// FIXME: If the bucket is disabled dynamically, the bucket information is returned unexpectedly
	if !*followerHandle && rc.GetStoreConfig().IsEnableRegionBucket() && request.GetNeedBuckets() {
		buckets = region.GetBuckets()
	}
	return &pdpb.GetRegionResponse{
		Header:       wrapHeader(),
		Region:       region.GetMeta(),
		Leader:       region.GetLeader(),
		DownPeers:    region.GetDownPeers(),
		PendingPeers: region.GetPendingPeers(),
		Buckets:      buckets,
	}, nil
}

// GetRegionByID implements gRPC PDServer.
func (s *GrpcServer) GetRegionByID(ctx context.Context, request *pdpb.GetRegionByIDRequest) (*pdpb.GetRegionResponse, error) {
	done, err := s.rateLimitCheck()
	if err != nil {
		return nil, err
	}
	if done != nil {
		defer done()
	}
	fn := func(ctx context.Context, client *grpc.ClientConn) (any, error) {
		return pdpb.NewPDClient(client).GetRegionByID(ctx, request)
	}
	followerHandle := new(bool)
	if rsp, err := s.unaryFollowerMiddleware(ctx, request, fn, followerHandle); err != nil {
		return nil, err
	} else if rsp != nil {
		return rsp.(*pdpb.GetRegionResponse), err
	}

	var rc *cluster.RaftCluster
	if *followerHandle {
		rc = s.cluster
		if !rc.GetRegionSyncer().IsRunning() {
			return &pdpb.GetRegionResponse{Header: regionNotFound()}, nil
		}
	} else {
		rc = s.GetRaftCluster()
		if rc == nil {
			return &pdpb.GetRegionResponse{Header: regionNotFound()}, nil
		}
	}
	region := rc.GetRegion(request.GetRegionId())
	failpoint.Inject("followerHandleError", func() {
		if *followerHandle {
			region = nil
		}
	})
	if region == nil {
		if *followerHandle {
			return &pdpb.GetRegionResponse{Header: regionNotFound()}, nil
		}
		return &pdpb.GetRegionResponse{Header: wrapHeader()}, nil
	}
	var buckets *metapb.Buckets
	if !*followerHandle && rc.GetStoreConfig().IsEnableRegionBucket() && request.GetNeedBuckets() {
		buckets = region.GetBuckets()
	}
	return &pdpb.GetRegionResponse{
		Header:       wrapHeader(),
		Region:       region.GetMeta(),
		Leader:       region.GetLeader(),
		DownPeers:    region.GetDownPeers(),
		PendingPeers: region.GetPendingPeers(),
		Buckets:      buckets,
	}, nil
}

// QueryRegion provides a stream processing of the region query.
func (s *GrpcServer) QueryRegion(stream pdpb.PD_QueryRegionServer) error {
	done, err := s.rateLimitCheck()
	if err != nil {
		return err
	}
	if done != nil {
		defer done()
	}

	for {
		request, err := stream.Recv()
		if err == io.EOF {
			return nil
		}
		if err != nil {
			return errors.WithStack(err)
		}

		// TODO: add forwarding logic.

		if clusterID := keypath.ClusterID(); request.GetHeader().GetClusterId() != clusterID {
			return errs.ErrMismatchClusterID(clusterID, request.GetHeader().GetClusterId())
		}
		rc := s.GetRaftCluster()
		if rc == nil {
			resp := &pdpb.QueryRegionResponse{
				Header: notBootstrappedHeader(),
			}
			if err = stream.Send(resp); err != nil {
				return errors.WithStack(err)
			}
			continue
		}
		needBuckets := rc.GetStoreConfig().IsEnableRegionBucket() && request.GetNeedBuckets()

		start := time.Now()
		keyIDMap, prevKeyIDMap, regionsByID := rc.QueryRegions(
			request.GetKeys(),
			request.GetPrevKeys(),
			request.GetIds(),
			needBuckets,
		)
		queryRegionDuration.Observe(time.Since(start).Seconds())
		// Build the response and send it to the client.
		response := &pdpb.QueryRegionResponse{
			Header:       wrapHeader(),
			KeyIdMap:     keyIDMap,
			PrevKeyIdMap: prevKeyIDMap,
			RegionsById:  regionsByID,
		}
		if err := stream.Send(response); err != nil {
			return errors.WithStack(err)
		}
	}
}

// Deprecated: use BatchScanRegions instead.
// ScanRegions implements gRPC PDServer.
func (s *GrpcServer) ScanRegions(ctx context.Context, request *pdpb.ScanRegionsRequest) (*pdpb.ScanRegionsResponse, error) {
	done, err := s.rateLimitCheck()
	if err != nil {
		return nil, err
	}
	if done != nil {
		defer done()
	}
	fn := func(ctx context.Context, client *grpc.ClientConn) (any, error) {
		return pdpb.NewPDClient(client).ScanRegions(ctx, request)
	}
	followerHandle := new(bool)
	if rsp, err := s.unaryFollowerMiddleware(ctx, request, fn, followerHandle); err != nil {
		return nil, err
	} else if rsp != nil {
		return rsp.(*pdpb.ScanRegionsResponse), nil
	}

	var rc *cluster.RaftCluster
	if *followerHandle {
		rc = s.cluster
		if !rc.GetRegionSyncer().IsRunning() {
			return &pdpb.ScanRegionsResponse{Header: regionNotFound()}, nil
		}
	} else {
		rc = s.GetRaftCluster()
		if rc == nil {
			return &pdpb.ScanRegionsResponse{Header: notBootstrappedHeader()}, nil
		}
	}
	regions := rc.ScanRegions(request.GetStartKey(), request.GetEndKey(), int(request.GetLimit()))
	if *followerHandle && len(regions) == 0 {
		return &pdpb.ScanRegionsResponse{Header: regionNotFound()}, nil
	}
	resp := &pdpb.ScanRegionsResponse{Header: wrapHeader()}
	for _, r := range regions {
		leader := r.GetLeader()
		if leader == nil {
			leader = &metapb.Peer{}
		}
		// Set RegionMetas and Leaders to make it compatible with old client.
		resp.RegionMetas = append(resp.RegionMetas, r.GetMeta())
		resp.Leaders = append(resp.Leaders, leader)
		resp.Regions = append(resp.Regions, &pdpb.Region{
			Region:       r.GetMeta(),
			Leader:       leader,
			DownPeers:    r.GetDownPeers(),
			PendingPeers: r.GetPendingPeers(),
		})
	}
	return resp, nil
}

// BatchScanRegions implements gRPC PDServer.
func (s *GrpcServer) BatchScanRegions(ctx context.Context, request *pdpb.BatchScanRegionsRequest) (*pdpb.BatchScanRegionsResponse, error) {
	done, err := s.rateLimitCheck()
	if err != nil {
		return nil, err
	}
	if done != nil {
		defer done()
	}
	fn := func(ctx context.Context, client *grpc.ClientConn) (any, error) {
		return pdpb.NewPDClient(client).BatchScanRegions(ctx, request)
	}
	followerHandle := new(bool)
	if rsp, err := s.unaryFollowerMiddleware(ctx, request, fn, followerHandle); err != nil {
		return nil, err
	} else if rsp != nil {
		return rsp.(*pdpb.BatchScanRegionsResponse), nil
	}

	var rc *cluster.RaftCluster
	if *followerHandle {
		rc = s.cluster
		if !rc.GetRegionSyncer().IsRunning() {
			return &pdpb.BatchScanRegionsResponse{Header: regionNotFound()}, nil
		}
	} else {
		rc = s.GetRaftCluster()
		if rc == nil {
			return &pdpb.BatchScanRegionsResponse{Header: notBootstrappedHeader()}, nil
		}
	}
	needBucket := request.GetNeedBuckets() && !*followerHandle && rc.GetStoreConfig().IsEnableRegionBucket()
	limit := request.GetLimit()
	// cast to core.KeyRanges and check the validation.
	keyRanges := core.NewKeyRangesWithSize(len(request.GetRanges()))
	reqRanges := request.GetRanges()
	for i, reqRange := range reqRanges {
		if i > 0 {
			if bytes.Compare(reqRange.StartKey, reqRanges[i-1].EndKey) < 0 {
				return &pdpb.BatchScanRegionsResponse{Header: wrapErrorToHeader(pdpb.ErrorType_UNKNOWN, "invalid key range, ranges overlapped")}, nil
			}
		}
		if len(reqRange.EndKey) > 0 && bytes.Compare(reqRange.StartKey, reqRange.EndKey) > 0 {
			return &pdpb.BatchScanRegionsResponse{Header: wrapErrorToHeader(pdpb.ErrorType_UNKNOWN, "invalid key range, start key > end key")}, nil
		}
		keyRanges.Append(reqRange.StartKey, reqRange.EndKey)
	}

	scanOptions := []core.BatchScanRegionsOptionFunc{core.WithLimit(int(limit))}
	if request.ContainAllKeyRange {
		scanOptions = append(scanOptions, core.WithOutputMustContainAllKeyRange())
	}
	res, err := rc.BatchScanRegions(keyRanges, scanOptions...)
	if err != nil {
		if errs.ErrRegionNotAdjacent.Equal(multierr.Errors(err)[0]) {
			return &pdpb.BatchScanRegionsResponse{
				Header: wrapErrorToHeader(pdpb.ErrorType_REGIONS_NOT_CONTAIN_ALL_KEY_RANGE, err.Error()),
			}, nil
		}
		return &pdpb.BatchScanRegionsResponse{
			Header: wrapErrorToHeader(pdpb.ErrorType_UNKNOWN, err.Error()),
		}, nil
	}
	regions := make([]*pdpb.Region, 0, len(res))
	for _, r := range res {
		leader := r.GetLeader()
		if leader == nil {
			leader = &metapb.Peer{}
		}
		var buckets *metapb.Buckets
		if needBucket {
			buckets = r.GetBuckets()
		}
		regions = append(regions, &pdpb.Region{
			Region:       r.GetMeta(),
			Leader:       leader,
			DownPeers:    r.GetDownPeers(),
			PendingPeers: r.GetPendingPeers(),
			Buckets:      buckets,
		})
	}
	if *followerHandle && len(regions) == 0 {
		return &pdpb.BatchScanRegionsResponse{Header: regionNotFound()}, nil
	}
	resp := &pdpb.BatchScanRegionsResponse{Header: wrapHeader(), Regions: regions}
	return resp, nil
}

// AskSplit implements gRPC PDServer.
func (s *GrpcServer) AskSplit(ctx context.Context, request *pdpb.AskSplitRequest) (*pdpb.AskSplitResponse, error) {
	done, err := s.rateLimitCheck()
	if err != nil {
		return nil, err
	}
	if done != nil {
		defer done()
	}
	fn := func(ctx context.Context, client *grpc.ClientConn) (any, error) {
		return pdpb.NewPDClient(client).AskSplit(ctx, request)
	}
	if rsp, err := s.unaryMiddleware(ctx, request, fn); err != nil {
		return nil, err
	} else if rsp != nil {
		return rsp.(*pdpb.AskSplitResponse), err
	}

	rc := s.GetRaftCluster()
	if rc == nil {
		return &pdpb.AskSplitResponse{Header: notBootstrappedHeader()}, nil
	}
	if request.GetRegion() == nil {
		return &pdpb.AskSplitResponse{
			Header: wrapErrorToHeader(pdpb.ErrorType_REGION_NOT_FOUND,
				"missing region for split"),
		}, nil
	}
	split, err := rc.HandleAskSplit(request)
	if err != nil {
		return &pdpb.AskSplitResponse{
			Header: wrapErrorToHeader(pdpb.ErrorType_UNKNOWN, err.Error()),
		}, nil
	}

	return &pdpb.AskSplitResponse{
		Header:      wrapHeader(),
		NewRegionId: split.NewRegionId,
		NewPeerIds:  split.NewPeerIds,
	}, nil
}

// AskBatchSplit implements gRPC PDServer.
func (s *GrpcServer) AskBatchSplit(ctx context.Context, request *pdpb.AskBatchSplitRequest) (*pdpb.AskBatchSplitResponse, error) {
	done, err := s.rateLimitCheck()
	if err != nil {
		return nil, err
	}
	if done != nil {
		defer done()
	}

	rc := s.GetRaftCluster()
	if rc == nil {
		return &pdpb.AskBatchSplitResponse{Header: notBootstrappedHeader()}, nil
	}

	if rc.IsServiceIndependent(constant.SchedulingServiceName) {
		forwardCli, err := s.updateSchedulingClient(ctx)
		if err != nil {
			return &pdpb.AskBatchSplitResponse{
				Header: wrapErrorToHeader(pdpb.ErrorType_UNKNOWN, err.Error()),
			}, nil
		}
		cli := forwardCli.getClient()
		if cli != nil {
			req := &schedulingpb.AskBatchSplitRequest{
				Header: &schedulingpb.RequestHeader{
					ClusterId: request.GetHeader().GetClusterId(),
					SenderId:  request.GetHeader().GetSenderId(),
				},
				Region:     request.GetRegion(),
				SplitCount: request.GetSplitCount(),
			}
			resp, err := cli.AskBatchSplit(ctx, req)
			if err != nil {
				// reset to let it be updated in the next request
				s.schedulingClient.CompareAndSwap(forwardCli, &schedulingClient{})
				return convertAskSplitResponse(resp), err
			}
			return convertAskSplitResponse(resp), nil
		}
	}
	fn := func(ctx context.Context, client *grpc.ClientConn) (any, error) {
		return pdpb.NewPDClient(client).AskBatchSplit(ctx, request)
	}
	if rsp, err := s.unaryMiddleware(ctx, request, fn); err != nil {
		return nil, err
	} else if rsp != nil {
		return rsp.(*pdpb.AskBatchSplitResponse), err
	}

	if !versioninfo.IsFeatureSupported(rc.GetOpts().GetClusterVersion(), versioninfo.BatchSplit) {
		return &pdpb.AskBatchSplitResponse{Header: s.incompatibleVersion("batch_split")}, nil
	}
	if request.GetRegion() == nil {
		return &pdpb.AskBatchSplitResponse{
			Header: wrapErrorToHeader(pdpb.ErrorType_REGION_NOT_FOUND,
				"missing region for split"),
		}, nil
	}
	split, err := rc.HandleAskBatchSplit(request)
	if err != nil {
		return &pdpb.AskBatchSplitResponse{
			Header: wrapErrorToHeader(pdpb.ErrorType_UNKNOWN, err.Error()),
		}, nil
	}

	return &pdpb.AskBatchSplitResponse{
		Header: wrapHeader(),
		Ids:    split.Ids,
	}, nil
}

// ReportSplit implements gRPC PDServer.
func (s *GrpcServer) ReportSplit(ctx context.Context, request *pdpb.ReportSplitRequest) (*pdpb.ReportSplitResponse, error) {
	done, err := s.rateLimitCheck()
	if err != nil {
		return nil, err
	}
	if done != nil {
		defer done()
	}
	fn := func(ctx context.Context, client *grpc.ClientConn) (any, error) {
		return pdpb.NewPDClient(client).ReportSplit(ctx, request)
	}
	if rsp, err := s.unaryMiddleware(ctx, request, fn); err != nil {
		return nil, err
	} else if rsp != nil {
		return rsp.(*pdpb.ReportSplitResponse), err
	}

	rc := s.GetRaftCluster()
	if rc == nil {
		return &pdpb.ReportSplitResponse{Header: notBootstrappedHeader()}, nil
	}
	_, err = rc.HandleReportSplit(request)
	if err != nil {
		return &pdpb.ReportSplitResponse{
			Header: wrapErrorToHeader(pdpb.ErrorType_UNKNOWN, err.Error()),
		}, nil
	}

	return &pdpb.ReportSplitResponse{
		Header: wrapHeader(),
	}, nil
}

// ReportBatchSplit implements gRPC PDServer.
func (s *GrpcServer) ReportBatchSplit(ctx context.Context, request *pdpb.ReportBatchSplitRequest) (*pdpb.ReportBatchSplitResponse, error) {
	done, err := s.rateLimitCheck()
	if err != nil {
		return nil, err
	}
	if done != nil {
		defer done()
	}
	fn := func(ctx context.Context, client *grpc.ClientConn) (any, error) {
		return pdpb.NewPDClient(client).ReportBatchSplit(ctx, request)
	}
	if rsp, err := s.unaryMiddleware(ctx, request, fn); err != nil {
		return nil, err
	} else if rsp != nil {
		return rsp.(*pdpb.ReportBatchSplitResponse), err
	}

	rc := s.GetRaftCluster()
	if rc == nil {
		return &pdpb.ReportBatchSplitResponse{Header: notBootstrappedHeader()}, nil
	}
	_, err = rc.HandleBatchReportSplit(request)
	if err != nil {
		return &pdpb.ReportBatchSplitResponse{
			Header: wrapErrorToHeader(pdpb.ErrorType_UNKNOWN,
				err.Error()),
		}, nil
	}

	return &pdpb.ReportBatchSplitResponse{
		Header: wrapHeader(),
	}, nil
}

// GetClusterConfig implements gRPC PDServer.
func (s *GrpcServer) GetClusterConfig(ctx context.Context, request *pdpb.GetClusterConfigRequest) (*pdpb.GetClusterConfigResponse, error) {
	done, err := s.rateLimitCheck()
	if err != nil {
		return nil, err
	}
	if done != nil {
		defer done()
	}
	fn := func(ctx context.Context, client *grpc.ClientConn) (any, error) {
		return pdpb.NewPDClient(client).GetClusterConfig(ctx, request)
	}
	if rsp, err := s.unaryMiddleware(ctx, request, fn); err != nil {
		return nil, err
	} else if rsp != nil {
		return rsp.(*pdpb.GetClusterConfigResponse), err
	}

	rc := s.GetRaftCluster()
	if rc == nil {
		return &pdpb.GetClusterConfigResponse{Header: notBootstrappedHeader()}, nil
	}
	return &pdpb.GetClusterConfigResponse{
		Header:  wrapHeader(),
		Cluster: rc.GetMetaCluster(),
	}, nil
}

// PutClusterConfig implements gRPC PDServer.
func (s *GrpcServer) PutClusterConfig(ctx context.Context, request *pdpb.PutClusterConfigRequest) (*pdpb.PutClusterConfigResponse, error) {
	done, err := s.rateLimitCheck()
	if err != nil {
		return nil, err
	}
	if done != nil {
		defer done()
	}
	fn := func(ctx context.Context, client *grpc.ClientConn) (any, error) {
		return pdpb.NewPDClient(client).PutClusterConfig(ctx, request)
	}
	if rsp, err := s.unaryMiddleware(ctx, request, fn); err != nil {
		return nil, err
	} else if rsp != nil {
		return rsp.(*pdpb.PutClusterConfigResponse), err
	}

	rc := s.GetRaftCluster()
	if rc == nil {
		return &pdpb.PutClusterConfigResponse{Header: notBootstrappedHeader()}, nil
	}
	conf := request.GetCluster()
	if err := rc.PutMetaCluster(conf); err != nil {
		return &pdpb.PutClusterConfigResponse{
			Header: wrapErrorToHeader(pdpb.ErrorType_UNKNOWN,
				err.Error()),
		}, nil
	}

	log.Info("put cluster config ok", zap.Reflect("config", conf))

	return &pdpb.PutClusterConfigResponse{
		Header: wrapHeader(),
	}, nil
}

// ScatterRegion implements gRPC PDServer.
func (s *GrpcServer) ScatterRegion(ctx context.Context, request *pdpb.ScatterRegionRequest) (*pdpb.ScatterRegionResponse, error) {
	done, err := s.rateLimitCheck()
	if err != nil {
		return nil, err
	}
	if done != nil {
		defer done()
	}

	rc := s.GetRaftCluster()
	if rc == nil {
		return &pdpb.ScatterRegionResponse{Header: notBootstrappedHeader()}, nil
	}

	if rc.IsServiceIndependent(constant.SchedulingServiceName) {
		forwardCli, err := s.updateSchedulingClient(ctx)
		if err != nil {
			return &pdpb.ScatterRegionResponse{
				Header: wrapErrorToHeader(pdpb.ErrorType_UNKNOWN, err.Error()),
			}, nil
		}
		cli := forwardCli.getClient()
		if cli != nil {
			var regionsID []uint64
			// nolint:staticcheck
			if request.GetRegionId() != 0 {
				// nolint:staticcheck
				regionsID = []uint64{request.GetRegionId()}
			} else {
				regionsID = request.GetRegionsId()
			}
			if len(regionsID) == 0 {
				return &pdpb.ScatterRegionResponse{
					Header: invalidValue("regions id is required"),
				}, nil
			}
			req := &schedulingpb.ScatterRegionsRequest{
				Header: &schedulingpb.RequestHeader{
					ClusterId: request.GetHeader().GetClusterId(),
					SenderId:  request.GetHeader().GetSenderId(),
				},
				RegionsId:      regionsID,
				Group:          request.GetGroup(),
				RetryLimit:     request.GetRetryLimit(),
				SkipStoreLimit: request.GetSkipStoreLimit(),
			}
			resp, err := cli.ScatterRegions(ctx, req)
			if err != nil {
				errScatterRegionSend.Inc()
				// reset to let it be updated in the next request
				s.schedulingClient.CompareAndSwap(forwardCli, &schedulingClient{})
				return convertScatterResponse(resp), err
			}
			return convertScatterResponse(resp), nil
		}
	}

	fn := func(ctx context.Context, client *grpc.ClientConn) (any, error) {
		return pdpb.NewPDClient(client).ScatterRegion(ctx, request)
	}
	if rsp, err := s.unaryMiddleware(ctx, request, fn); err != nil {
		return nil, err
	} else if rsp != nil {
		return rsp.(*pdpb.ScatterRegionResponse), err
	}

	if len(request.GetRegionsId()) > 0 {
		percentage, err := scatterRegions(rc, request.GetRegionsId(), request.GetGroup(), int(request.GetRetryLimit()), request.GetSkipStoreLimit())
		if err != nil {
			return nil, err
		}
		return &pdpb.ScatterRegionResponse{
			Header:             wrapHeader(),
			FinishedPercentage: uint64(percentage),
		}, nil
	}
	// TODO: Deprecate it use `request.GetRegionsID`.
	// nolint:staticcheck
	region := rc.GetRegion(request.GetRegionId())
	if region == nil {
		if request.GetRegion() == nil {
			return &pdpb.ScatterRegionResponse{
				Header: wrapErrorToHeader(pdpb.ErrorType_REGION_NOT_FOUND,
					"region %d not found"),
			}, nil
		}
		region = core.NewRegionInfo(request.GetRegion(), request.GetLeader())
	}

	op, err := rc.GetRegionScatterer().Scatter(region, request.GetGroup(), request.GetSkipStoreLimit())
	if err != nil {
		return nil, err
	}

	if op != nil {
		if !rc.GetOperatorController().AddOperator(op) {
			return &pdpb.ScatterRegionResponse{
				Header: wrapErrorToHeader(pdpb.ErrorType_UNKNOWN,
					"operator canceled because cannot add an operator to the execute queue"),
			}, nil
		}
	}

	return &pdpb.ScatterRegionResponse{
		Header:             wrapHeader(),
		FinishedPercentage: 100,
	}, nil
}

// GetGCSafePoint implements gRPC PDServer.
func (s *GrpcServer) GetGCSafePoint(ctx context.Context, request *pdpb.GetGCSafePointRequest) (*pdpb.GetGCSafePointResponse, error) {
	done, err := s.rateLimitCheck()
	if err != nil {
		return nil, err
	}
	if done != nil {
		defer done()
	}
	fn := func(ctx context.Context, client *grpc.ClientConn) (any, error) {
		return pdpb.NewPDClient(client).GetGCSafePoint(ctx, request)
	}
	if rsp, err := s.unaryMiddleware(ctx, request, fn); err != nil {
		return nil, err
	} else if rsp != nil {
		return rsp.(*pdpb.GetGCSafePointResponse), err
	}

	rc := s.GetRaftCluster()
	if rc == nil {
		return &pdpb.GetGCSafePointResponse{Header: notBootstrappedHeader()}, nil
	}

	safePoint, err := s.gcSafePointManager.LoadGCSafePoint()
	if err != nil {
		return nil, err
	}

	return &pdpb.GetGCSafePointResponse{
		Header:    wrapHeader(),
		SafePoint: safePoint,
	}, nil
}

// SyncRegions syncs the regions.
func (s *GrpcServer) SyncRegions(stream pdpb.PD_SyncRegionsServer) error {
	if s.IsClosed() || s.cluster == nil {
		return errs.ErrNotStarted
	}
	done, err := s.rateLimitCheck()
	if err != nil {
		return err
	}
	if done != nil {
		defer done()
	}
	ctx := s.cluster.Context()
	if ctx == nil {
		return errs.ErrNotStarted
	}
	return s.cluster.GetRegionSyncer().Sync(ctx, stream)
}

// UpdateGCSafePoint implements gRPC PDServer.
func (s *GrpcServer) UpdateGCSafePoint(ctx context.Context, request *pdpb.UpdateGCSafePointRequest) (*pdpb.UpdateGCSafePointResponse, error) {
	done, err := s.rateLimitCheck()
	if err != nil {
		return nil, err
	}
	if done != nil {
		defer done()
	}
	fn := func(ctx context.Context, client *grpc.ClientConn) (any, error) {
		return pdpb.NewPDClient(client).UpdateGCSafePoint(ctx, request)
	}
	if rsp, err := s.unaryMiddleware(ctx, request, fn); err != nil {
		return nil, err
	} else if rsp != nil {
		return rsp.(*pdpb.UpdateGCSafePointResponse), err
	}

	rc := s.GetRaftCluster()
	if rc == nil {
		return &pdpb.UpdateGCSafePointResponse{Header: notBootstrappedHeader()}, nil
	}

	newSafePoint := request.GetSafePoint()
	oldSafePoint, err := s.gcSafePointManager.UpdateGCSafePoint(newSafePoint)
	if err != nil {
		return nil, err
	}

	if newSafePoint > oldSafePoint {
		log.Info("updated gc safe point",
			zap.Uint64("safe-point", newSafePoint))
	} else if newSafePoint < oldSafePoint {
		log.Warn("trying to update gc safe point",
			zap.Uint64("old-safe-point", oldSafePoint),
			zap.Uint64("new-safe-point", newSafePoint))
		newSafePoint = oldSafePoint
	}

	return &pdpb.UpdateGCSafePointResponse{
		Header:       wrapHeader(),
		NewSafePoint: newSafePoint,
	}, nil
}

// UpdateServiceGCSafePoint update the safepoint for specific service
func (s *GrpcServer) UpdateServiceGCSafePoint(ctx context.Context, request *pdpb.UpdateServiceGCSafePointRequest) (*pdpb.UpdateServiceGCSafePointResponse, error) {
	done, err := s.rateLimitCheck()
	if err != nil {
		return nil, err
	}
	if done != nil {
		defer done()
	}
	fn := func(ctx context.Context, client *grpc.ClientConn) (any, error) {
		return pdpb.NewPDClient(client).UpdateServiceGCSafePoint(ctx, request)
	}
	if rsp, err := s.unaryMiddleware(ctx, request, fn); err != nil {
		return nil, err
	} else if rsp != nil {
		return rsp.(*pdpb.UpdateServiceGCSafePointResponse), err
	}

	rc := s.GetRaftCluster()
	if rc == nil {
		return &pdpb.UpdateServiceGCSafePointResponse{Header: notBootstrappedHeader()}, nil
	}
	var storage endpoint.GCSafePointStorage = s.storage
	if request.TTL <= 0 {
		if err := storage.RemoveServiceGCSafePoint(string(request.ServiceId)); err != nil {
			return nil, err
		}
	}
	nowTSO, err := s.getGlobalTSO(ctx)
	if err != nil {
		return nil, err
	}
	now, _ := tsoutil.ParseTimestamp(nowTSO)
	serviceID := string(request.ServiceId)
	min, updated, err := s.gcSafePointManager.UpdateServiceGCSafePoint(serviceID, request.GetSafePoint(), request.GetTTL(), now)
	if err != nil {
		return nil, err
	}
	if updated {
		log.Info("update service GC safe point",
			zap.String("service-id", serviceID),
			zap.Int64("expire-at", now.Unix()+request.GetTTL()),
			zap.Uint64("safepoint", request.GetSafePoint()))
	}
	return &pdpb.UpdateServiceGCSafePointResponse{
		Header:       wrapHeader(),
		ServiceId:    []byte(min.ServiceID),
		TTL:          min.ExpiredAt - now.Unix(),
		MinSafePoint: min.SafePoint,
	}, nil
}

// GetOperator gets information about the operator belonging to the specify region.
func (s *GrpcServer) GetOperator(ctx context.Context, request *pdpb.GetOperatorRequest) (*pdpb.GetOperatorResponse, error) {
	done, err := s.rateLimitCheck()
	if err != nil {
		return nil, err
	}
	if done != nil {
		defer done()
	}

	rc := s.GetRaftCluster()
	if rc == nil {
		return &pdpb.GetOperatorResponse{Header: notBootstrappedHeader()}, nil
	}

	if rc.IsServiceIndependent(constant.SchedulingServiceName) {
		forwardCli, err := s.updateSchedulingClient(ctx)
		if err != nil {
			return &pdpb.GetOperatorResponse{
				Header: wrapErrorToHeader(pdpb.ErrorType_UNKNOWN, err.Error()),
			}, nil
		}
		cli := forwardCli.getClient()
		if cli != nil {
			req := &schedulingpb.GetOperatorRequest{
				Header: &schedulingpb.RequestHeader{
					ClusterId: request.GetHeader().GetClusterId(),
					SenderId:  request.GetHeader().GetSenderId(),
				},
				RegionId: request.GetRegionId(),
			}
			resp, err := cli.GetOperator(ctx, req)
			if err != nil {
				errGetOperatorSend.Inc()
				// reset to let it be updated in the next request
				s.schedulingClient.CompareAndSwap(forwardCli, &schedulingClient{})
				return convertOperatorResponse(resp), err
			}
			return convertOperatorResponse(resp), nil
		}
	}
	fn := func(ctx context.Context, client *grpc.ClientConn) (any, error) {
		return pdpb.NewPDClient(client).GetOperator(ctx, request)
	}
	if rsp, err := s.unaryMiddleware(ctx, request, fn); err != nil {
		return nil, err
	} else if rsp != nil {
		return rsp.(*pdpb.GetOperatorResponse), err
	}

	opController := rc.GetOperatorController()
	requestID := request.GetRegionId()
	r := opController.GetOperatorStatus(requestID)
	if r == nil {
		header := errorHeader(&pdpb.Error{
			Type:    pdpb.ErrorType_REGION_NOT_FOUND,
			Message: "Not Found",
		})
		return &pdpb.GetOperatorResponse{Header: header}, nil
	}

	return &pdpb.GetOperatorResponse{
		Header:   wrapHeader(),
		RegionId: requestID,
		Desc:     []byte(r.Desc()),
		Kind:     []byte(r.Kind().String()),
		Status:   r.Status,
	}, nil
}

// validateRequest checks if Server is leader and clusterID is matched.
func (s *GrpcServer) validateRequest(header *pdpb.RequestHeader) error {
	return s.validateRoleInRequest(context.TODO(), header, nil)
}

// validateRoleInRequest checks if Server is leader when disallow follower-handle and clusterID is matched.
// TODO: Call it in gRPC interceptor.
func (s *GrpcServer) validateRoleInRequest(ctx context.Context, header *pdpb.RequestHeader, allowFollower *bool) error {
	if s.IsClosed() {
		return errs.ErrNotStarted
	}
	if !s.member.IsLeader() {
		if allowFollower == nil {
			return errs.ErrNotLeader
		}
		if !grpcutil.IsFollowerHandleEnabled(ctx) {
			// TODO: change the error code
			return errs.ErrFollowerHandlingNotAllowed
		}
		*allowFollower = true
	}
	if clusterID := keypath.ClusterID(); header.GetClusterId() != clusterID {
		return errs.ErrMismatchClusterID(clusterID, header.GetClusterId())
	}
	return nil
}

func wrapHeader() *pdpb.ResponseHeader {
	clusterID := keypath.ClusterID()
	if clusterID == 0 {
		return wrapErrorToHeader(pdpb.ErrorType_NOT_BOOTSTRAPPED, "cluster id is not ready")
	}
	return &pdpb.ResponseHeader{ClusterId: clusterID}
}

func wrapErrorToHeader(errorType pdpb.ErrorType, message string) *pdpb.ResponseHeader {
	return errorHeader(&pdpb.Error{
		Type:    errorType,
		Message: message,
	})
}

func errorHeader(err *pdpb.Error) *pdpb.ResponseHeader {
	return &pdpb.ResponseHeader{
		ClusterId: keypath.ClusterID(),
		Error:     err,
	}
}

func notBootstrappedHeader() *pdpb.ResponseHeader {
	return errorHeader(&pdpb.Error{
		Type:    pdpb.ErrorType_NOT_BOOTSTRAPPED,
		Message: "cluster is not bootstrapped",
	})
}

func (s *GrpcServer) incompatibleVersion(tag string) *pdpb.ResponseHeader {
	msg := fmt.Sprintf("%s incompatible with current cluster version %s", tag, s.persistOptions.GetClusterVersion())
	return errorHeader(&pdpb.Error{
		Type:    pdpb.ErrorType_INCOMPATIBLE_VERSION,
		Message: msg,
	})
}

func invalidValue(msg string) *pdpb.ResponseHeader {
	return errorHeader(&pdpb.Error{
		Type:    pdpb.ErrorType_INVALID_VALUE,
		Message: msg,
	})
}

func regionNotFound() *pdpb.ResponseHeader {
	return errorHeader(&pdpb.Error{
		Type:    pdpb.ErrorType_REGION_NOT_FOUND,
		Message: "region not found",
	})
}

func convertHeader(header *schedulingpb.ResponseHeader) *pdpb.ResponseHeader {
	switch header.GetError().GetType() {
	case schedulingpb.ErrorType_UNKNOWN:
		if strings.Contains(header.GetError().GetMessage(), "region not found") {
			return &pdpb.ResponseHeader{
				ClusterId: header.GetClusterId(),
				Error: &pdpb.Error{
					Type:    pdpb.ErrorType_REGION_NOT_FOUND,
					Message: header.GetError().GetMessage(),
				},
			}
		}
		return &pdpb.ResponseHeader{
			ClusterId: header.GetClusterId(),
			Error: &pdpb.Error{
				Type:    pdpb.ErrorType_UNKNOWN,
				Message: header.GetError().GetMessage(),
			},
		}
	default:
		return &pdpb.ResponseHeader{ClusterId: header.GetClusterId()}
	}
}

func convertSplitResponse(resp *schedulingpb.SplitRegionsResponse) *pdpb.SplitRegionsResponse {
	return &pdpb.SplitRegionsResponse{
		Header:             convertHeader(resp.GetHeader()),
		FinishedPercentage: resp.GetFinishedPercentage(),
	}
}

func convertScatterResponse(resp *schedulingpb.ScatterRegionsResponse) *pdpb.ScatterRegionResponse {
	return &pdpb.ScatterRegionResponse{
		Header:             convertHeader(resp.GetHeader()),
		FinishedPercentage: resp.GetFinishedPercentage(),
	}
}

func convertOperatorResponse(resp *schedulingpb.GetOperatorResponse) *pdpb.GetOperatorResponse {
	return &pdpb.GetOperatorResponse{
		Header:   convertHeader(resp.GetHeader()),
		RegionId: resp.GetRegionId(),
		Desc:     resp.GetDesc(),
		Kind:     resp.GetKind(),
		Status:   resp.GetStatus(),
	}
}

func convertAskSplitResponse(resp *schedulingpb.AskBatchSplitResponse) *pdpb.AskBatchSplitResponse {
	return &pdpb.AskBatchSplitResponse{
		Header: convertHeader(resp.GetHeader()),
		Ids:    resp.GetIds(),
	}
}

// Deprecated.
func (*GrpcServer) SyncMaxTS(_ context.Context, _ *pdpb.SyncMaxTSRequest) (*pdpb.SyncMaxTSResponse, error) {
	return &pdpb.SyncMaxTSResponse{
		Header: wrapHeader(),
	}, nil
}

// SplitRegions split regions by the given split keys
func (s *GrpcServer) SplitRegions(ctx context.Context, request *pdpb.SplitRegionsRequest) (*pdpb.SplitRegionsResponse, error) {
	done, err := s.rateLimitCheck()
	if err != nil {
		return nil, err
	}
	if done != nil {
		defer done()
	}

	rc := s.GetRaftCluster()
	if rc == nil {
		return &pdpb.SplitRegionsResponse{Header: notBootstrappedHeader()}, nil
	}

	if rc.IsServiceIndependent(constant.SchedulingServiceName) {
		forwardCli, err := s.updateSchedulingClient(ctx)
		if err != nil {
			return &pdpb.SplitRegionsResponse{
				Header: wrapErrorToHeader(pdpb.ErrorType_UNKNOWN, err.Error()),
			}, nil
		}
		cli := forwardCli.getClient()
		if cli != nil {
			req := &schedulingpb.SplitRegionsRequest{
				Header: &schedulingpb.RequestHeader{
					ClusterId: request.GetHeader().GetClusterId(),
					SenderId:  request.GetHeader().GetSenderId(),
				},
				SplitKeys:  request.GetSplitKeys(),
				RetryLimit: request.GetRetryLimit(),
			}
			resp, err := cli.SplitRegions(ctx, req)
			if err != nil {
				errSplitRegionsSend.Inc()
				// reset to let it be updated in the next request
				s.schedulingClient.CompareAndSwap(forwardCli, &schedulingClient{})
				return convertSplitResponse(resp), err
			}
			return convertSplitResponse(resp), nil
		}
	}

	fn := func(ctx context.Context, client *grpc.ClientConn) (any, error) {
		return pdpb.NewPDClient(client).SplitRegions(ctx, request)
	}
	if rsp, err := s.unaryMiddleware(ctx, request, fn); err != nil {
		return nil, err
	} else if rsp != nil {
		return rsp.(*pdpb.SplitRegionsResponse), err
	}

	finishedPercentage, newRegionIDs := rc.GetRegionSplitter().SplitRegions(ctx, request.GetSplitKeys(), int(request.GetRetryLimit()))
	return &pdpb.SplitRegionsResponse{
		Header:             wrapHeader(),
		RegionsId:          newRegionIDs,
		FinishedPercentage: uint64(finishedPercentage),
	}, nil
}

// SplitAndScatterRegions split regions by the given split keys, and scatter regions.
// Only regions which split successfully will be scattered.
// scatterFinishedPercentage indicates the percentage of successfully split regions that are scattered.
func (s *GrpcServer) SplitAndScatterRegions(ctx context.Context, request *pdpb.SplitAndScatterRegionsRequest) (*pdpb.SplitAndScatterRegionsResponse, error) {
	done, err := s.rateLimitCheck()
	if err != nil {
		return nil, err
	}
	if done != nil {
		defer done()
	}
	fn := func(ctx context.Context, client *grpc.ClientConn) (any, error) {
		return pdpb.NewPDClient(client).SplitAndScatterRegions(ctx, request)
	}
	if rsp, err := s.unaryMiddleware(ctx, request, fn); err != nil {
		return nil, err
	} else if rsp != nil {
		return rsp.(*pdpb.SplitAndScatterRegionsResponse), err
	}
	rc := s.GetRaftCluster()
	if rc == nil {
		return &pdpb.SplitAndScatterRegionsResponse{Header: notBootstrappedHeader()}, nil
	}
	splitFinishedPercentage, newRegionIDs := rc.GetRegionSplitter().SplitRegions(ctx, request.GetSplitKeys(), int(request.GetRetryLimit()))
	scatterFinishedPercentage, err := scatterRegions(rc, newRegionIDs, request.GetGroup(), int(request.GetRetryLimit()), false)
	if err != nil {
		return nil, err
	}
	return &pdpb.SplitAndScatterRegionsResponse{
		Header:                    wrapHeader(),
		RegionsId:                 newRegionIDs,
		SplitFinishedPercentage:   uint64(splitFinishedPercentage),
		ScatterFinishedPercentage: uint64(scatterFinishedPercentage),
	}, nil
}

// scatterRegions add operators to scatter regions and return the processed percentage and error
func scatterRegions(cluster *cluster.RaftCluster, regionsID []uint64, group string, retryLimit int, skipStoreLimit bool) (int, error) {
	opsCount, failures, err := cluster.GetRegionScatterer().ScatterRegionsByID(regionsID, group, retryLimit, skipStoreLimit)
	if err != nil {
		return 0, err
	}
	percentage := 100
	if len(failures) > 0 {
		percentage = 100 - 100*len(failures)/(opsCount+len(failures))
		log.Debug("scatter regions", zap.Errors("failures", func() []error {
			r := make([]error, 0, len(failures))
			for _, err := range failures {
				r = append(r, err)
			}
			return r
		}()))
	}
	return percentage, nil
}

// Deprecated
func (*GrpcServer) GetDCLocationInfo(_ context.Context, _ *pdpb.GetDCLocationInfoRequest) (*pdpb.GetDCLocationInfoResponse, error) {
	return &pdpb.GetDCLocationInfoResponse{
		Header: wrapHeader(),
	}, nil
}

// for CDC compatibility, we need to initialize config path to `globalConfigPath`
const globalConfigPath = "/global/config/"

// StoreGlobalConfig store global config into etcd by transaction
// Since item value needs to support marshal of different struct types,
// it should be set to `Payload bytes` instead of `Value string`
func (s *GrpcServer) StoreGlobalConfig(_ context.Context, request *pdpb.StoreGlobalConfigRequest) (*pdpb.StoreGlobalConfigResponse, error) {
	if s.client == nil {
		return nil, errs.ErrEtcdNotStarted
	}
	done, err := s.rateLimitCheck()
	if err != nil {
		return nil, err
	}
	if done != nil {
		defer done()
	}
	configPath := request.GetConfigPath()
	if configPath == "" {
		configPath = globalConfigPath
	}
	ops := make([]clientv3.Op, len(request.Changes))
	for i, item := range request.Changes {
		name := path.Join(configPath, item.GetName())
		switch item.GetKind() {
		case pdpb.EventType_PUT:
			// For CDC compatibility, we need to check the Value field firstly.
			value := item.GetValue()
			if value == "" {
				value = string(item.GetPayload())
			}
			ops[i] = clientv3.OpPut(name, value)
		case pdpb.EventType_DELETE:
			ops[i] = clientv3.OpDelete(name)
		}
	}
	res, err :=
		kv.NewSlowLogTxn(s.client).Then(ops...).Commit()
	if err != nil {
		return &pdpb.StoreGlobalConfigResponse{}, err
	}
	if !res.Succeeded {
		return &pdpb.StoreGlobalConfigResponse{}, errors.Errorf("failed to execute StoreGlobalConfig transaction")
	}
	return &pdpb.StoreGlobalConfigResponse{}, nil
}

// LoadGlobalConfig support 2 ways to load global config from etcd
// - `Names` iteratively get value from `ConfigPath/Name` but not care about revision
// - `ConfigPath` if `Names` is nil can get all values and revision of current path
func (s *GrpcServer) LoadGlobalConfig(ctx context.Context, request *pdpb.LoadGlobalConfigRequest) (*pdpb.LoadGlobalConfigResponse, error) {
	if s.client == nil {
		return nil, errs.ErrEtcdNotStarted
	}
	done, err := s.rateLimitCheck()
	if err != nil {
		return nil, err
	}
	if done != nil {
		defer done()
	}
	configPath := request.GetConfigPath()
	if configPath == "" {
		configPath = globalConfigPath
	}
	// Since item value needs to support marshal of different struct types,
	// it should be set to `Payload bytes` instead of `Value string`.
	if request.Names != nil {
		res := make([]*pdpb.GlobalConfigItem, len(request.Names))
		for i, name := range request.Names {
			r, err := s.client.Get(ctx, path.Join(configPath, name))
			if err != nil {
				res[i] = &pdpb.GlobalConfigItem{Name: name, Error: &pdpb.Error{Type: pdpb.ErrorType_UNKNOWN, Message: err.Error()}}
			} else if len(r.Kvs) == 0 {
				msg := "key " + name + " not found"
				res[i] = &pdpb.GlobalConfigItem{Name: name, Error: &pdpb.Error{Type: pdpb.ErrorType_GLOBAL_CONFIG_NOT_FOUND, Message: msg}}
			} else {
				res[i] = &pdpb.GlobalConfigItem{Name: name, Payload: r.Kvs[0].Value, Kind: pdpb.EventType_PUT}
			}
		}
		return &pdpb.LoadGlobalConfigResponse{Items: res}, nil
	}
	r, err := s.client.Get(ctx, configPath, clientv3.WithPrefix())
	if err != nil {
		return &pdpb.LoadGlobalConfigResponse{}, err
	}
	res := make([]*pdpb.GlobalConfigItem, len(r.Kvs))
	for i, value := range r.Kvs {
		res[i] = &pdpb.GlobalConfigItem{Kind: pdpb.EventType_PUT, Name: string(value.Key), Payload: value.Value}
	}
	return &pdpb.LoadGlobalConfigResponse{Items: res, Revision: r.Header.GetRevision()}, nil
}

// WatchGlobalConfig will retry on recoverable errors forever until reconnected
// by Etcd.Watch() as long as the context has not been canceled or timed out.
// Watch on revision which greater than or equal to the required revision.
func (s *GrpcServer) WatchGlobalConfig(req *pdpb.WatchGlobalConfigRequest, server pdpb.PD_WatchGlobalConfigServer) error {
	if s.client == nil {
		return errs.ErrEtcdNotStarted
	}
	done, err := s.rateLimitCheck()
	if err != nil {
		return err
	}
	if done != nil {
		defer done()
	}
	ctx, cancel := context.WithCancel(server.Context())
	defer cancel()
	configPath := req.GetConfigPath()
	if configPath == "" {
		configPath = globalConfigPath
	}
	revision := req.GetRevision()
	// If the revision is compacted, will meet required revision has been compacted error.
	// - If required revision < CompactRevision, we need to reload all configs to avoid losing data.
	// - If required revision >= CompactRevision, just keep watching.
	// Use WithPrevKV() to get the previous key-value pair when get Delete Event.
	watchChan := s.client.Watch(ctx, configPath, clientv3.WithPrefix(), clientv3.WithRev(revision), clientv3.WithPrevKV())
	for {
		select {
		case <-ctx.Done():
			return nil
		case <-s.Context().Done():
			return nil
		case res := <-watchChan:
			if res.Err() != nil {
				var resp pdpb.WatchGlobalConfigResponse
				if revision < res.CompactRevision {
					resp.Header = wrapErrorToHeader(pdpb.ErrorType_DATA_COMPACTED,
						fmt.Sprintf("required watch revision: %d is smaller than current compact/min revision %d.", revision, res.CompactRevision))
				} else {
					resp.Header = wrapErrorToHeader(pdpb.ErrorType_UNKNOWN,
						fmt.Sprintf("watch channel meet other error %s.", res.Err().Error()))
				}
				if err := server.Send(&resp); err != nil {
					return err
				}
				// Err() indicates that this WatchResponse holds a channel-closing error.
				return res.Err()
			}
			revision = res.Header.GetRevision()

			cfgs := make([]*pdpb.GlobalConfigItem, 0, len(res.Events))
			for _, e := range res.Events {
				// Since item value needs to support marshal of different struct types,
				// it should be set to `Payload bytes` instead of `Value string`.
				switch e.Type {
				case clientv3.EventTypePut:
					cfgs = append(cfgs, &pdpb.GlobalConfigItem{Name: string(e.Kv.Key), Payload: e.Kv.Value, Kind: pdpb.EventType(e.Type)})
				case clientv3.EventTypeDelete:
					if e.PrevKv != nil {
						cfgs = append(cfgs, &pdpb.GlobalConfigItem{Name: string(e.Kv.Key), Payload: e.PrevKv.Value, Kind: pdpb.EventType(e.Type)})
					} else {
						// Prev-kv is compacted means there must have been a delete event before this event,
						// which means that this is just a duplicated event, so we can just ignore it.
						log.Info("previous key-value pair has been compacted", zap.String("required-key", string(e.Kv.Key)))
					}
				}
			}

			if len(cfgs) > 0 {
				if err := server.Send(&pdpb.WatchGlobalConfigResponse{Changes: cfgs, Revision: res.Header.GetRevision()}); err != nil {
					return err
				}
			}
		}
	}
}

// Evict the leaders when the store is damaged. Damaged regions are emergency errors
// and requires user to manually remove the `evict-leader-scheduler` with pd-ctl
func (s *GrpcServer) handleDamagedStore(stats *pdpb.StoreStats) {
	// TODO: regions have no special process for the time being
	// and need to be removed in the future
	damagedRegions := stats.GetDamagedRegionsId()
	if len(damagedRegions) == 0 {
		return
	}

	for _, regionID := range stats.GetDamagedRegionsId() {
		// Remove peers to make sst recovery physically delete files in TiKV.
		err := s.GetHandler().AddRemovePeerOperator(regionID, stats.GetStoreId())
		if err != nil {
			log.Error("store damaged but can't add remove peer operator",
				zap.Uint64("region-id", regionID), zap.Uint64("store-id", stats.GetStoreId()), zap.String("error", err.Error()))
		} else {
			log.Info("added remove peer operator due to damaged region",
				zap.Uint64("region-id", regionID), zap.Uint64("store-id", stats.GetStoreId()))
		}
	}
}

// ReportMinResolvedTS implements gRPC PDServer.
func (s *GrpcServer) ReportMinResolvedTS(ctx context.Context, request *pdpb.ReportMinResolvedTsRequest) (*pdpb.ReportMinResolvedTsResponse, error) {
	done, err := s.rateLimitCheck()
	if err != nil {
		return nil, err
	}
	if done != nil {
		defer done()
	}
	fn := func(ctx context.Context, client *grpc.ClientConn) (any, error) {
		return pdpb.NewPDClient(client).ReportMinResolvedTS(ctx, request)
	}
	if rsp, err := s.unaryMiddleware(ctx, request, fn); err != nil {
		return nil, err
	} else if rsp != nil {
		return rsp.(*pdpb.ReportMinResolvedTsResponse), nil
	}

	rc := s.GetRaftCluster()
	if rc == nil {
		return &pdpb.ReportMinResolvedTsResponse{Header: notBootstrappedHeader()}, nil
	}

	storeID := request.GetStoreId()
	minResolvedTS := request.GetMinResolvedTs()
	if err := rc.SetMinResolvedTS(storeID, minResolvedTS); err != nil {
		return nil, err
	}
	log.Debug("updated min resolved-ts",
		zap.Uint64("store", storeID),
		zap.Uint64("min-resolved-ts", minResolvedTS))
	return &pdpb.ReportMinResolvedTsResponse{
		Header: wrapHeader(),
	}, nil
}

// SetExternalTimestamp implements gRPC PDServer.
func (s *GrpcServer) SetExternalTimestamp(ctx context.Context, request *pdpb.SetExternalTimestampRequest) (*pdpb.SetExternalTimestampResponse, error) {
	done, err := s.rateLimitCheck()
	if err != nil {
		return nil, err
	}
	if done != nil {
		defer done()
	}
	fn := func(ctx context.Context, client *grpc.ClientConn) (any, error) {
		return pdpb.NewPDClient(client).SetExternalTimestamp(ctx, request)
	}
	if rsp, err := s.unaryMiddleware(ctx, request, fn); err != nil {
		return nil, err
	} else if rsp != nil {
		return rsp.(*pdpb.SetExternalTimestampResponse), nil
	}

	nowTSO, err := s.getGlobalTSO(ctx)
	if err != nil {
		return nil, err
	}
	globalTS := tsoutil.GenerateTS(&nowTSO)
	externalTS := request.GetTimestamp()
	log.Debug("try to set external timestamp",
		zap.Uint64("external-ts", externalTS), zap.Uint64("global-ts", globalTS))
	if err := s.SetExternalTS(externalTS, globalTS); err != nil {
		return &pdpb.SetExternalTimestampResponse{Header: invalidValue(err.Error())}, nil
	}
	return &pdpb.SetExternalTimestampResponse{
		Header: wrapHeader(),
	}, nil
}

// GetExternalTimestamp implements gRPC PDServer.
func (s *GrpcServer) GetExternalTimestamp(ctx context.Context, request *pdpb.GetExternalTimestampRequest) (*pdpb.GetExternalTimestampResponse, error) {
	done, err := s.rateLimitCheck()
	if err != nil {
		return nil, err
	}
	if done != nil {
		defer done()
	}
	fn := func(ctx context.Context, client *grpc.ClientConn) (any, error) {
		return pdpb.NewPDClient(client).GetExternalTimestamp(ctx, request)
	}
	if rsp, err := s.unaryMiddleware(ctx, request, fn); err != nil {
		return nil, err
	} else if rsp != nil {
		return rsp.(*pdpb.GetExternalTimestampResponse), nil
	}

	timestamp := s.GetExternalTS()
	return &pdpb.GetExternalTimestampResponse{
		Header:    wrapHeader(),
		Timestamp: timestamp,
	}, nil
}

func getCaller(skip int) string {
	counter, _, _, _ := runtime.Caller(skip)
	s := strings.Split(runtime.FuncForPC(counter).Name(), ".")
	return s[len(s)-1]
}

func (s *GrpcServer) rateLimitCheck() (done ratelimit.DoneFunc, err error) {
	if s.GetServiceMiddlewarePersistOptions().IsGRPCRateLimitEnabled() {
		fName := getCaller(2)
		limiter := s.GetGRPCRateLimiter()
		if done, err = limiter.Allow(fName); err == nil {
			return
		}
		err = errs.ErrGRPCRateLimitExceeded(err)
		return
	}
	return
}<|MERGE_RESOLUTION|>--- conflicted
+++ resolved
@@ -321,15 +321,9 @@
 
 // GetMinTSFromTSOService queries all tso servers and gets the minimum timestamp across
 // all keyspace groups.
-<<<<<<< HEAD
 func (s *GrpcServer) GetMinTSFromTSOService() (*pdpb.Timestamp, error) {
 	if s.IsClosed() {
 		return nil, errs.ErrNotStarted
-=======
-func (s *GrpcServer) GetMinTSFromTSOService(dcLocation string) (*pdpb.Timestamp, error) {
-	if s.IsClosed() {
-		return nil, ErrNotStarted
->>>>>>> 35506972
 	}
 	addrs := s.keyspaceGroupManager.GetTSOServiceAddrs()
 	if len(addrs) == 0 {
@@ -534,11 +528,7 @@
 
 		// TSO uses leader lease to determine validity. No need to check leader here.
 		if s.IsClosed() {
-<<<<<<< HEAD
 			return errs.ErrNotStarted
-=======
-			return ErrNotStarted
->>>>>>> 35506972
 		}
 
 		forwardedHost := grpcutil.GetForwardedHost(stream.Context())
