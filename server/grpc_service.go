// Copyright 2017 TiKV Project Authors.
//
// Licensed under the Apache License, Version 2.0 (the "License");
// you may not use this file except in compliance with the License.
// You may obtain a copy of the License at
//
//     http://www.apache.org/licenses/LICENSE-2.0
//
// Unless required by applicable law or agreed to in writing, software
// distributed under the License is distributed on an "AS IS" BASIS,
// WITHOUT WARRANTIES OR CONDITIONS OF ANY KIND, either express or implied.
// See the License for the specific language governing permissions and
// limitations under the License.

package server

import (
	"bytes"
	"context"
	"fmt"
	"io"
	"path"
	"runtime"
	"runtime/trace"
	"strconv"
	"strings"
	"sync"
	"sync/atomic"
	"time"

	clientv3 "go.etcd.io/etcd/client/v3"
	"go.uber.org/multierr"
	"go.uber.org/zap"
	"google.golang.org/grpc"

	"github.com/pingcap/errors"
	"github.com/pingcap/failpoint"
	"github.com/pingcap/kvproto/pkg/metapb"
	"github.com/pingcap/kvproto/pkg/pdpb"
	"github.com/pingcap/kvproto/pkg/schedulingpb"
	"github.com/pingcap/kvproto/pkg/tsopb"
	"github.com/pingcap/log"

	"github.com/tikv/pd/pkg/core"
	"github.com/tikv/pd/pkg/errs"
	"github.com/tikv/pd/pkg/mcs/utils/constant"
	"github.com/tikv/pd/pkg/ratelimit"
	"github.com/tikv/pd/pkg/storage/endpoint"
	"github.com/tikv/pd/pkg/storage/kv"
<<<<<<< HEAD
=======
	"github.com/tikv/pd/pkg/tso"
	"github.com/tikv/pd/pkg/utils/etcdutil"
>>>>>>> 60b8448b
	"github.com/tikv/pd/pkg/utils/grpcutil"
	"github.com/tikv/pd/pkg/utils/keypath"
	"github.com/tikv/pd/pkg/utils/logutil"
	"github.com/tikv/pd/pkg/utils/syncutil"
	"github.com/tikv/pd/pkg/utils/tsoutil"
	"github.com/tikv/pd/pkg/versioninfo"
	"github.com/tikv/pd/server/cluster"
)

const (
	heartbeatSendTimeout          = 5 * time.Second
	maxRetryTimesRequestTSOServer = 6
	retryIntervalRequestTSOServer = 500 * time.Millisecond
	getMinTSFromTSOServerTimeout  = 1 * time.Second
	defaultGRPCDialTimeout        = 3 * time.Second

	gRPCServiceName = "pdpb.PD"
)

var (
	errRegionHeartbeatSend   = forwardFailCounter.WithLabelValues("region_heartbeat", "send")
	errRegionHeartbeatClient = forwardFailCounter.WithLabelValues("region_heartbeat", "client")
	errRegionHeartbeatStream = forwardFailCounter.WithLabelValues("region_heartbeat", "stream")
	errRegionHeartbeatRecv   = forwardFailCounter.WithLabelValues("region_heartbeat", "recv")
	errScatterRegionSend     = forwardFailCounter.WithLabelValues("scatter_region", "send")
	errSplitRegionsSend      = forwardFailCounter.WithLabelValues("split_regions", "send")
	errStoreHeartbeatSend    = forwardFailCounter.WithLabelValues("store_heartbeat", "send")
	errGetOperatorSend       = forwardFailCounter.WithLabelValues("get_operator", "send")
)

// GrpcServer wraps Server to provide grpc service.
type GrpcServer struct {
	*Server
	schedulingClient             atomic.Value
	concurrentTSOProxyStreamings atomic.Int32
}

// tsoServer wraps PD_TsoServer to ensure when any error
// occurs on Send() or Recv(), both endpoints will be closed.
type tsoServer struct {
	stream pdpb.PD_TsoServer
	closed int32
}

type pdpbTSORequest struct {
	request *pdpb.TsoRequest
	err     error
}

// Send wraps Send() of PD_TsoServer.
func (s *tsoServer) Send(m *pdpb.TsoResponse) error {
	if atomic.LoadInt32(&s.closed) == 1 {
		return io.EOF
	}
	done := make(chan error, 1)
	go func() {
		defer logutil.LogPanic()
		failpoint.Inject("tsoProxyFailToSendToClient", func() {
			done <- errors.New("injected error")
			failpoint.Return()
		})
		done <- s.stream.Send(m)
	}()
	timer := time.NewTimer(tsoutil.DefaultTSOProxyTimeout)
	defer timer.Stop()
	select {
	case err := <-done:
		if err != nil {
			atomic.StoreInt32(&s.closed, 1)
		}
		return errors.WithStack(err)
	case <-timer.C:
		atomic.StoreInt32(&s.closed, 1)
		return errs.ErrForwardTSOTimeout
	}
}

func (s *tsoServer) recv(timeout time.Duration) (*pdpb.TsoRequest, error) {
	if atomic.LoadInt32(&s.closed) == 1 {
		return nil, io.EOF
	}
	failpoint.Inject("tsoProxyRecvFromClientTimeout", func(val failpoint.Value) {
		if customTimeoutInSeconds, ok := val.(int); ok {
			timeout = time.Duration(customTimeoutInSeconds) * time.Second
		}
	})
	requestCh := make(chan *pdpbTSORequest, 1)
	go func() {
		defer logutil.LogPanic()
		request, err := s.stream.Recv()
		requestCh <- &pdpbTSORequest{request: request, err: err}
	}()
	timer := time.NewTimer(timeout)
	defer timer.Stop()
	select {
	case req := <-requestCh:
		if req.err != nil {
			atomic.StoreInt32(&s.closed, 1)
			return nil, errors.WithStack(req.err)
		}
		return req.request, nil
	case <-timer.C:
		atomic.StoreInt32(&s.closed, 1)
		return nil, errs.ErrTSOProxyRecvFromClientTimeout
	}
}

// heartbeatServer wraps PD_RegionHeartbeatServer to ensure when any error
// occurs on Send() or Recv(), both endpoints will be closed.
type heartbeatServer struct {
	stream pdpb.PD_RegionHeartbeatServer
	closed int32
}

// Send wraps Send() of PD_RegionHeartbeatServer.
func (s *heartbeatServer) Send(m core.RegionHeartbeatResponse) error {
	if atomic.LoadInt32(&s.closed) == 1 {
		return io.EOF
	}
	done := make(chan error, 1)
	go func() {
		defer logutil.LogPanic()
		done <- s.stream.Send(m.(*pdpb.RegionHeartbeatResponse))
	}()
	timer := time.NewTimer(heartbeatSendTimeout)
	defer timer.Stop()
	select {
	case err := <-done:
		if err != nil {
			atomic.StoreInt32(&s.closed, 1)
		}
		return errors.WithStack(err)
	case <-timer.C:
		atomic.StoreInt32(&s.closed, 1)
		return errs.ErrSendHeartbeatTimeout
	}
}

// Recv wraps Recv() of PD_RegionHeartbeatServer.
func (s *heartbeatServer) Recv() (*pdpb.RegionHeartbeatRequest, error) {
	if atomic.LoadInt32(&s.closed) == 1 {
		return nil, io.EOF
	}
	req, err := s.stream.Recv()
	if err != nil {
		atomic.StoreInt32(&s.closed, 1)
		return nil, errors.WithStack(err)
	}
	return req, nil
}

type schedulingClient struct {
	client  schedulingpb.SchedulingClient
	primary string
}

func (s *schedulingClient) getClient() schedulingpb.SchedulingClient {
	if s == nil {
		return nil
	}
	return s.client
}

func (s *schedulingClient) getPrimaryAddr() string {
	if s == nil {
		return ""
	}
	return s.primary
}

type request interface {
	GetHeader() *pdpb.RequestHeader
}

type forwardFn func(ctx context.Context, client *grpc.ClientConn) (any, error)

func (s *GrpcServer) unaryMiddleware(ctx context.Context, req request, fn forwardFn) (rsp any, err error) {
	return s.unaryFollowerMiddleware(ctx, req, fn, nil)
}

// unaryFollowerMiddleware adds the check of followers enable compared to unaryMiddleware.
func (s *GrpcServer) unaryFollowerMiddleware(ctx context.Context, req request, fn forwardFn, allowFollower *bool) (rsp any, err error) {
	failpoint.Inject("customTimeout", func() {
		time.Sleep(5 * time.Second)
	})
	forwardedHost := grpcutil.GetForwardedHost(ctx)
	if !s.isLocalRequest(forwardedHost) {
		client, err := s.getDelegateClient(ctx, forwardedHost)
		if err != nil {
			return nil, err
		}
		ctx = grpcutil.ResetForwardContext(ctx)
		return fn(ctx, client)
	}
	if err := s.validateRoleInRequest(ctx, req.GetHeader(), allowFollower); err != nil {
		return nil, err
	}
	return nil, nil
}

// GetClusterInfo implements gRPC PDServer.
func (s *GrpcServer) GetClusterInfo(context.Context, *pdpb.GetClusterInfoRequest) (*pdpb.GetClusterInfoResponse, error) {
	// Here we purposely do not check the cluster ID because the client does not know the correct cluster ID
	// at startup and needs to get the cluster ID with the first request (i.e. GetMembers).
	if s.IsClosed() {
		return &pdpb.GetClusterInfoResponse{
			Header: wrapErrorToHeader(pdpb.ErrorType_UNKNOWN, errs.ErrServerNotStarted.FastGenByArgs().Error()),
		}, nil
	}

	var tsoServiceAddrs []string
	svcModes := make([]pdpb.ServiceMode, 0)
	if s.IsServiceIndependent(constant.TSOServiceName) {
		svcModes = append(svcModes, pdpb.ServiceMode_API_SVC_MODE)
		tsoServiceAddrs = s.keyspaceGroupManager.GetTSOServiceAddrs()
	} else {
		svcModes = append(svcModes, pdpb.ServiceMode_PD_SVC_MODE)
	}

	return &pdpb.GetClusterInfoResponse{
		Header:       wrapHeader(),
		ServiceModes: svcModes,
		TsoUrls:      tsoServiceAddrs,
	}, nil
}

// GetMinTS implements gRPC PDServer. In non-microservice env, it simply returns a timestamp.
// In microservice env, if the tso server exist, it queries all tso servers and gets the minimum timestamp across
// all keyspace groups. Otherwise, it generates a timestamp locally.
func (s *GrpcServer) GetMinTS(
	ctx context.Context, request *pdpb.GetMinTSRequest,
) (*pdpb.GetMinTSResponse, error) {
	done, err := s.rateLimitCheck()
	if err != nil {
		return nil, err
	}
	if done != nil {
		defer done()
	}
	fn := func(ctx context.Context, client *grpc.ClientConn) (any, error) {
		return pdpb.NewPDClient(client).GetMinTS(ctx, request)
	}
	if rsp, err := s.unaryMiddleware(ctx, request, fn); err != nil {
		return nil, err
	} else if rsp != nil {
		return rsp.(*pdpb.GetMinTSResponse), nil
	}

	var minTS *pdpb.Timestamp
	if s.IsServiceIndependent(constant.TSOServiceName) {
		minTS, err = s.GetMinTSFromTSOService()
	} else {
		start := time.Now()
		ts, internalErr := s.tsoAllocatorManager.HandleRequest(ctx, 1)
		if internalErr == nil {
			tsoHandleDuration.Observe(time.Since(start).Seconds())
		}
		minTS = &ts
	}
	if err != nil {
		return &pdpb.GetMinTSResponse{
			Header:    wrapErrorToHeader(pdpb.ErrorType_UNKNOWN, err.Error()),
			Timestamp: minTS,
		}, nil
	}

	return &pdpb.GetMinTSResponse{
		Header:    wrapHeader(),
		Timestamp: minTS,
	}, nil
}

// GetMinTSFromTSOService queries all tso servers and gets the minimum timestamp across
// all keyspace groups.
<<<<<<< HEAD
func (s *GrpcServer) GetMinTSFromTSOService() (*pdpb.Timestamp, error) {
	if s.IsClosed() {
		return nil, errs.ErrNotStarted
=======
func (s *GrpcServer) GetMinTSFromTSOService(dcLocation string) (*pdpb.Timestamp, error) {
	if s.IsClosed() {
		return nil, ErrNotStarted
>>>>>>> 60b8448b
	}
	addrs := s.keyspaceGroupManager.GetTSOServiceAddrs()
	if len(addrs) == 0 {
		return &pdpb.Timestamp{}, errs.ErrGetMinTS.FastGenByArgs("no tso servers/pods discovered")
	}

	// Get the minimal timestamp from the TSO servers/pods
	var mutex syncutil.Mutex
	resps := make([]*tsopb.GetMinTSResponse, 0)
	wg := sync.WaitGroup{}
	wg.Add(len(addrs))
	for _, addr := range addrs {
		go func(addr string) {
			defer wg.Done()
			resp, err := s.getMinTSFromSingleServer(s.ctx, addr)
			if err != nil || resp == nil {
				log.Warn("failed to get min ts from tso server",
					zap.String("address", addr), zap.Error(err))
				return
			}
			mutex.Lock()
			defer mutex.Unlock()
			resps = append(resps, resp)
		}(addr)
	}
	wg.Wait()

	// Check the results. The returned minimal timestamp is valid if all the conditions are met:
	// 1. The number of responses is equal to the number of TSO servers/pods.
	// 2. The number of keyspace groups asked is equal to the number of TSO servers/pods.
	// 3. The minimal timestamp is not zero.
	var (
		minTS               *pdpb.Timestamp
		keyspaceGroupsAsked uint32
	)
	if len(resps) == 0 {
		return &pdpb.Timestamp{}, errs.ErrGetMinTS.FastGenByArgs("none of tso server/pod responded")
	}
	emptyTS := &pdpb.Timestamp{}
	keyspaceGroupsTotal := resps[0].KeyspaceGroupsTotal
	for _, resp := range resps {
		if resp.KeyspaceGroupsTotal == 0 {
			return &pdpb.Timestamp{}, errs.ErrGetMinTS.FastGenByArgs("the tso service has no keyspace group")
		}
		if resp.KeyspaceGroupsTotal != keyspaceGroupsTotal {
			return &pdpb.Timestamp{}, errs.ErrGetMinTS.FastGenByArgs(
				"the tso service has inconsistent keyspace group total count")
		}
		keyspaceGroupsAsked += resp.KeyspaceGroupsServing
		if tsoutil.CompareTimestamp(resp.Timestamp, emptyTS) > 0 &&
			(minTS == nil || tsoutil.CompareTimestamp(resp.Timestamp, minTS) < 0) {
			minTS = resp.Timestamp
		}
	}

	if keyspaceGroupsAsked != keyspaceGroupsTotal {
		return &pdpb.Timestamp{}, errs.ErrGetMinTS.FastGenByArgs(
			fmt.Sprintf("can't query all the tso keyspace groups. Asked %d, expected %d",
				keyspaceGroupsAsked, keyspaceGroupsTotal))
	}

	if minTS == nil {
		return &pdpb.Timestamp{}, errs.ErrGetMinTS.FastGenByArgs("the tso service is not ready")
	}

	return minTS, nil
}

func (s *GrpcServer) getMinTSFromSingleServer(
	ctx context.Context, tsoSrvAddr string,
) (*tsopb.GetMinTSResponse, error) {
	cc, err := s.getDelegateClient(s.ctx, tsoSrvAddr)
	if err != nil {
		return nil, errs.ErrClientGetMinTSO.FastGenByArgs(
			fmt.Sprintf("can't connect to tso server %s", tsoSrvAddr))
	}

	cctx, cancel := context.WithTimeout(ctx, getMinTSFromTSOServerTimeout)
	defer cancel()

	resp, err := tsopb.NewTSOClient(cc).GetMinTS(
		cctx, &tsopb.GetMinTSRequest{
			Header: &tsopb.RequestHeader{
				ClusterId: keypath.ClusterID(),
			},
		})
	if err != nil {
		attachErr := errors.Errorf("error:%s target:%s status:%s",
			err, cc.Target(), cc.GetState().String())
		return nil, errs.ErrClientGetMinTSO.Wrap(attachErr).GenWithStackByCause()
	}
	if resp == nil {
		attachErr := errors.Errorf("error:%s target:%s status:%s",
			"no min ts info collected", cc.Target(), cc.GetState().String())
		return nil, errs.ErrClientGetMinTSO.Wrap(attachErr).GenWithStackByCause()
	}
	if resp.GetHeader().GetError() != nil {
		attachErr := errors.Errorf("error:%s target:%s status:%s",
			resp.GetHeader().GetError().String(), cc.Target(), cc.GetState().String())
		return nil, errs.ErrClientGetMinTSO.Wrap(attachErr).GenWithStackByCause()
	}

	return resp, nil
}

// GetMembers implements gRPC PDServer.
func (s *GrpcServer) GetMembers(context.Context, *pdpb.GetMembersRequest) (*pdpb.GetMembersResponse, error) {
	done, err := s.rateLimitCheck()
	if err != nil {
		return nil, err
	}
	if done != nil {
		defer done()
	}
	// Here we purposely do not check the cluster ID because the client does not know the correct cluster ID
	// at startup and needs to get the cluster ID with the first request (i.e. GetMembers).
	if s.IsClosed() {
		return &pdpb.GetMembersResponse{
			Header: wrapErrorToHeader(pdpb.ErrorType_UNKNOWN, errs.ErrServerNotStarted.FastGenByArgs().Error()),
		}, nil
	}
	members, err := cluster.GetMembers(s.GetClient())
	if err != nil {
		return &pdpb.GetMembersResponse{
			Header: wrapErrorToHeader(pdpb.ErrorType_UNKNOWN, err.Error()),
		}, nil
	}

	var etcdLeader, pdLeader *pdpb.Member
	leaderID := s.member.GetEtcdLeader()
	for _, m := range members {
		if m.MemberId == leaderID {
			etcdLeader = m
			break
		}
	}

	leader := s.member.GetLeader()
	for _, m := range members {
		if m.MemberId == leader.GetMemberId() {
			pdLeader = m
			break
		}
	}

	return &pdpb.GetMembersResponse{
		Header:     wrapHeader(),
		Members:    members,
		Leader:     pdLeader,
		EtcdLeader: etcdLeader,
	}, nil
}

// Tso implements gRPC PDServer.
func (s *GrpcServer) Tso(stream pdpb.PD_TsoServer) error {
	done, err := s.rateLimitCheck()
	if err != nil {
		return err
	}
	if done != nil {
		defer done()
	}
	if s.IsServiceIndependent(constant.TSOServiceName) {
		return s.forwardToTSOService(stream)
	}

	tsDeadlineCh := make(chan *tsoutil.TSDeadline, 1)
	go tsoutil.WatchTSDeadline(stream.Context(), tsDeadlineCh)

	var (
		doneCh       chan struct{}
		errCh        chan error
		forwarder    = newTSOForwarder(stream)
		tsoStreamErr error
	)

	defer func() {
		forwarder.cancel()
		if grpcutil.NeedRebuildConnection(tsoStreamErr) {
			s.closeDelegateClient(forwarder.host)
		}
	}()

	ctx, cancel := context.WithCancel(stream.Context())
	defer cancel()
	for {
		// Prevent unnecessary performance overhead of the channel.
		if errCh != nil {
			select {
			case err := <-errCh:
				return errors.WithStack(err)
			default:
			}
		}
		request, err := stream.Recv()
		if err == io.EOF {
			return nil
		}
		if err != nil {
			return errors.WithStack(err)
		}

		// TSO uses leader lease to determine validity. No need to check leader here.
		if s.IsClosed() {
<<<<<<< HEAD
			return errs.ErrNotStarted
=======
			return ErrNotStarted
>>>>>>> 60b8448b
		}

		forwardedHost := grpcutil.GetForwardedHost(stream.Context())
		if !s.isLocalRequest(forwardedHost) {
			clientConn, err := s.getDelegateClient(s.ctx, forwardedHost)
			if err != nil {
				return errors.WithStack(err)
			}

			if errCh == nil {
				doneCh = make(chan struct{})
				defer close(doneCh) // nolint
				errCh = make(chan error)
			}

			tsoRequest := tsoutil.NewPDProtoRequest(forwardedHost, clientConn, request, stream)
			s.tsoDispatcher.DispatchRequest(ctx, tsoRequest, s.pdProtoFactory, doneCh, errCh, s.tsoPrimaryWatcher)
			continue
		}

		if s.IsServiceIndependent(constant.TSOServiceName) {
			if request.GetCount() == 0 {
				err = errs.ErrGenerateTimestamp.FastGenByArgs("tso count should be positive")
				return errs.ErrUnknown(err)
			}
			tsoStreamErr, err = s.handleTSOForwarding(stream.Context(), forwarder, request, tsDeadlineCh)
			if tsoStreamErr != nil {
				return tsoStreamErr
			}
			if err != nil {
				return err
			}
			continue
		}

		start := time.Now()
		if clusterID := keypath.ClusterID(); request.GetHeader().GetClusterId() != clusterID {
			return errs.ErrMismatchClusterID(clusterID, request.GetHeader().GetClusterId())
		}
		count := request.GetCount()
		ctx, task := trace.NewTask(ctx, "tso")
		ts, err := s.tsoAllocatorManager.HandleRequest(ctx, count)
		task.End()
		tsoHandleDuration.Observe(time.Since(start).Seconds())
		if err != nil {
			return errs.ErrUnknown(err)
		}
		response := &pdpb.TsoResponse{
			Header:    wrapHeader(),
			Timestamp: &ts,
			Count:     count,
		}
		if err := stream.Send(response); err != nil {
			return errors.WithStack(err)
		}
	}
}

// Bootstrap implements gRPC PDServer.
func (s *GrpcServer) Bootstrap(ctx context.Context, request *pdpb.BootstrapRequest) (*pdpb.BootstrapResponse, error) {
	done, err := s.rateLimitCheck()
	if err != nil {
		return nil, err
	}
	if done != nil {
		defer done()
	}
	fn := func(ctx context.Context, client *grpc.ClientConn) (any, error) {
		return pdpb.NewPDClient(client).Bootstrap(ctx, request)
	}
	if rsp, err := s.unaryMiddleware(ctx, request, fn); err != nil {
		return nil, err
	} else if rsp != nil {
		return rsp.(*pdpb.BootstrapResponse), nil
	}

	rc := s.GetRaftCluster()
	if rc != nil {
		err := &pdpb.Error{
			Type:    pdpb.ErrorType_ALREADY_BOOTSTRAPPED,
			Message: "cluster is already bootstrapped",
		}
		return &pdpb.BootstrapResponse{
			Header: errorHeader(err),
		}, nil
	}

	res, err := s.bootstrapCluster(request)
	if err != nil {
		return &pdpb.BootstrapResponse{
			Header: wrapErrorToHeader(pdpb.ErrorType_UNKNOWN, err.Error()),
		}, nil
	}

	res.Header = wrapHeader()
	return res, nil
}

// IsBootstrapped implements gRPC PDServer.
func (s *GrpcServer) IsBootstrapped(ctx context.Context, request *pdpb.IsBootstrappedRequest) (*pdpb.IsBootstrappedResponse, error) {
	done, err := s.rateLimitCheck()
	if err != nil {
		return nil, err
	}
	if done != nil {
		defer done()
	}
	fn := func(ctx context.Context, client *grpc.ClientConn) (any, error) {
		return pdpb.NewPDClient(client).IsBootstrapped(ctx, request)
	}
	if rsp, err := s.unaryMiddleware(ctx, request, fn); err != nil {
		return nil, err
	} else if rsp != nil {
		return rsp.(*pdpb.IsBootstrappedResponse), err
	}

	rc := s.GetRaftCluster()
	return &pdpb.IsBootstrappedResponse{
		Header:       wrapHeader(),
		Bootstrapped: rc != nil,
	}, nil
}

// AllocID implements gRPC PDServer.
func (s *GrpcServer) AllocID(ctx context.Context, request *pdpb.AllocIDRequest) (*pdpb.AllocIDResponse, error) {
	done, err := s.rateLimitCheck()
	if err != nil {
		return nil, err
	}
	if done != nil {
		defer done()
	}
	fn := func(ctx context.Context, client *grpc.ClientConn) (any, error) {
		return pdpb.NewPDClient(client).AllocID(ctx, request)
	}
	if rsp, err := s.unaryMiddleware(ctx, request, fn); err != nil {
		return nil, err
	} else if rsp != nil {
		return rsp.(*pdpb.AllocIDResponse), err
	}

	reqCount := uint32(1)
	if request.GetCount() != 0 {
		reqCount = request.GetCount()
	}
	// We can use an allocator for all types ID allocation.
	id, count, err := s.idAllocator.Alloc(reqCount)
	if err != nil {
		return &pdpb.AllocIDResponse{
			Header: wrapErrorToHeader(pdpb.ErrorType_UNKNOWN, err.Error()),
		}, nil
	}

	resp := &pdpb.AllocIDResponse{
		Header: wrapHeader(),
		Id:     id,
	}
	if count > 1 {
		resp.Count = count
	}
	return resp, nil
}

// IsSnapshotRecovering implements gRPC PDServer.
func (s *GrpcServer) IsSnapshotRecovering(ctx context.Context, _ *pdpb.IsSnapshotRecoveringRequest) (*pdpb.IsSnapshotRecoveringResponse, error) {
	done, err := s.rateLimitCheck()
	if err != nil {
		return nil, err
	}
	if done != nil {
		defer done()
	}

	if s.IsClosed() {
		return nil, errs.ErrNotStarted
	}
	if s.IsClosed() {
		return nil, ErrNotStarted
	}
	// recovering mark is stored in etcd directly, there's no need to forward.
	marked, err := s.Server.IsSnapshotRecovering(ctx)
	if err != nil {
		return &pdpb.IsSnapshotRecoveringResponse{
			Header: wrapErrorToHeader(pdpb.ErrorType_UNKNOWN, err.Error()),
		}, nil
	}
	return &pdpb.IsSnapshotRecoveringResponse{
		Header: wrapHeader(),
		Marked: marked,
	}, nil
}

// GetStore implements gRPC PDServer.
func (s *GrpcServer) GetStore(ctx context.Context, request *pdpb.GetStoreRequest) (*pdpb.GetStoreResponse, error) {
	done, err := s.rateLimitCheck()
	if err != nil {
		return nil, err
	}
	if done != nil {
		defer done()
	}
	fn := func(ctx context.Context, client *grpc.ClientConn) (any, error) {
		return pdpb.NewPDClient(client).GetStore(ctx, request)
	}
	if rsp, err := s.unaryMiddleware(ctx, request, fn); err != nil {
		return nil, err
	} else if rsp != nil {
		return rsp.(*pdpb.GetStoreResponse), err
	}
	rc := s.GetRaftCluster()
	if rc == nil {
		return &pdpb.GetStoreResponse{Header: notBootstrappedHeader()}, nil
	}

	storeID := request.GetStoreId()
	store := rc.GetStore(storeID)
	if store == nil {
		return &pdpb.GetStoreResponse{
			Header: wrapErrorToHeader(pdpb.ErrorType_UNKNOWN,
				fmt.Sprintf("invalid store ID %d, not found", storeID)),
		}, nil
	}
	return &pdpb.GetStoreResponse{
		Header: wrapHeader(),
		Store:  store.GetMeta(),
		Stats:  store.GetStoreStats(),
	}, nil
}

// checkStore returns an error response if the store exists and is in tombstone state.
// It returns nil if it can't get the store.
func checkStore(rc *cluster.RaftCluster, storeID uint64) *pdpb.Error {
	store := rc.GetStore(storeID)
	if store != nil {
		if store.IsRemoved() {
			return &pdpb.Error{
				Type:    pdpb.ErrorType_STORE_TOMBSTONE,
				Message: "store is tombstone",
			}
		}
	}
	return nil
}

// PutStore implements gRPC PDServer.
func (s *GrpcServer) PutStore(ctx context.Context, request *pdpb.PutStoreRequest) (*pdpb.PutStoreResponse, error) {
	done, err := s.rateLimitCheck()
	if err != nil {
		return nil, err
	}
	if done != nil {
		defer done()
	}
	fn := func(ctx context.Context, client *grpc.ClientConn) (any, error) {
		return pdpb.NewPDClient(client).PutStore(ctx, request)
	}
	if rsp, err := s.unaryMiddleware(ctx, request, fn); err != nil {
		return nil, err
	} else if rsp != nil {
		return rsp.(*pdpb.PutStoreResponse), err
	}

	rc := s.GetRaftCluster()
	if rc == nil {
		return &pdpb.PutStoreResponse{Header: notBootstrappedHeader()}, nil
	}

	store := request.GetStore()
	if pberr := checkStore(rc, store.GetId()); pberr != nil {
		return &pdpb.PutStoreResponse{
			Header: errorHeader(pberr),
		}, nil
	}

	// NOTE: can be removed when placement rules feature is enabled by default.
	if !s.GetConfig().Replication.EnablePlacementRules && core.IsStoreContainLabel(store, core.EngineKey, core.EngineTiFlash) {
		return &pdpb.PutStoreResponse{
			Header: wrapErrorToHeader(pdpb.ErrorType_UNKNOWN,
				"placement rules is disabled"),
		}, nil
	}

	if err := rc.PutMetaStore(store); err != nil {
		return &pdpb.PutStoreResponse{
			Header: wrapErrorToHeader(pdpb.ErrorType_UNKNOWN, err.Error()),
		}, nil
	}

	log.Info("put store ok", zap.Stringer("store", store))
	CheckPDVersionWithClusterVersion(s.persistOptions)

	return &pdpb.PutStoreResponse{
		Header:            wrapHeader(),
		ReplicationStatus: rc.GetReplicationMode().GetReplicationStatus(),
	}, nil
}

// GetAllStores implements gRPC PDServer.
func (s *GrpcServer) GetAllStores(ctx context.Context, request *pdpb.GetAllStoresRequest) (*pdpb.GetAllStoresResponse, error) {
	done, err := s.rateLimitCheck()
	if err != nil {
		return nil, err
	}
	if done != nil {
		defer done()
	}
	fn := func(ctx context.Context, client *grpc.ClientConn) (any, error) {
		return pdpb.NewPDClient(client).GetAllStores(ctx, request)
	}
	if rsp, err := s.unaryMiddleware(ctx, request, fn); err != nil {
		return nil, err
	} else if rsp != nil {
		return rsp.(*pdpb.GetAllStoresResponse), err
	}

	rc := s.GetRaftCluster()
	if rc == nil {
		return &pdpb.GetAllStoresResponse{Header: notBootstrappedHeader()}, nil
	}

	// Don't return tombstone stores.
	var stores []*metapb.Store
	if request.GetExcludeTombstoneStores() {
		for _, store := range rc.GetMetaStores() {
			if store.GetNodeState() != metapb.NodeState_Removed {
				stores = append(stores, store)
			}
		}
	} else {
		stores = rc.GetMetaStores()
	}

	return &pdpb.GetAllStoresResponse{
		Header: wrapHeader(),
		Stores: stores,
	}, nil
}

// StoreHeartbeat implements gRPC PDServer.
func (s *GrpcServer) StoreHeartbeat(ctx context.Context, request *pdpb.StoreHeartbeatRequest) (*pdpb.StoreHeartbeatResponse, error) {
	done, err := s.rateLimitCheck()
	if err != nil {
		return nil, err
	}
	if done != nil {
		defer done()
	}
	fn := func(ctx context.Context, client *grpc.ClientConn) (any, error) {
		return pdpb.NewPDClient(client).StoreHeartbeat(ctx, request)
	}
	if rsp, err := s.unaryMiddleware(ctx, request, fn); err != nil {
		return nil, err
	} else if rsp != nil {
		return rsp.(*pdpb.StoreHeartbeatResponse), err
	}

	if request.GetStats() == nil {
		return nil, errors.Errorf("invalid store heartbeat command, but %v", request)
	}
	rc := s.GetRaftCluster()
	if rc == nil {
		return &pdpb.StoreHeartbeatResponse{Header: notBootstrappedHeader()}, nil
	}

	if pberr := checkStore(rc, request.GetStats().GetStoreId()); pberr != nil {
		return &pdpb.StoreHeartbeatResponse{
			Header: errorHeader(pberr),
		}, nil
	}
	storeID := request.GetStats().GetStoreId()
	store := rc.GetStore(storeID)
	if store == nil {
		return &pdpb.StoreHeartbeatResponse{
			Header: wrapErrorToHeader(pdpb.ErrorType_UNKNOWN,
				fmt.Sprintf("store %v not found", storeID)),
		}, nil
	}

	resp := &pdpb.StoreHeartbeatResponse{Header: wrapHeader()}
	// Bypass stats handling if the store report for unsafe recover is not empty.
	if request.GetStoreReport() == nil {
		storeAddress := store.GetAddress()
		storeLabel := strconv.FormatUint(storeID, 10)
		start := time.Now()

		err := rc.HandleStoreHeartbeat(request, resp)
		if err != nil {
			return &pdpb.StoreHeartbeatResponse{
				Header: wrapErrorToHeader(pdpb.ErrorType_UNKNOWN,
					err.Error()),
			}, nil
		}

		s.handleDamagedStore(request.GetStats())
		storeHeartbeatHandleDuration.WithLabelValues(storeAddress, storeLabel).Observe(time.Since(start).Seconds())
		if rc.IsServiceIndependent(constant.SchedulingServiceName) {
			forwardCli, _ := s.updateSchedulingClient(ctx)
			cli := forwardCli.getClient()
			if cli != nil {
				req := &schedulingpb.StoreHeartbeatRequest{
					Header: &schedulingpb.RequestHeader{
						ClusterId: request.GetHeader().GetClusterId(),
						SenderId:  request.GetHeader().GetSenderId(),
					},
					Stats: request.GetStats(),
				}
				if _, err := cli.StoreHeartbeat(ctx, req); err != nil {
					errStoreHeartbeatSend.Inc()
					log.Debug("forward store heartbeat failed", zap.Error(err))
					// reset to let it be updated in the next request
					s.schedulingClient.CompareAndSwap(forwardCli, &schedulingClient{})
				}
			}
		}
	}

	if status := request.GetDrAutosyncStatus(); status != nil {
		rc.GetReplicationMode().UpdateStoreDRStatus(request.GetStats().GetStoreId(), status)
	}

	resp.ReplicationStatus = rc.GetReplicationMode().GetReplicationStatus()
	resp.ClusterVersion = rc.GetClusterVersion()
	rc.GetUnsafeRecoveryController().HandleStoreHeartbeat(request, resp)

	return resp, nil
}

// 1. forwardedHost is empty, return nil
// 2. forwardedHost is not empty and forwardedHost is equal to pre, return pre
// 3. the rest of cases, update forwardedHost and return new client
func (s *GrpcServer) updateSchedulingClient(ctx context.Context) (*schedulingClient, error) {
	forwardedHost, _ := s.GetServicePrimaryAddr(ctx, constant.SchedulingServiceName)
	if forwardedHost == "" {
		return nil, errs.ErrNotFoundSchedulingAddr
	}

	pre := s.schedulingClient.Load()
	if pre != nil && forwardedHost == pre.(*schedulingClient).getPrimaryAddr() {
		return pre.(*schedulingClient), nil
	}

	client, err := s.getDelegateClient(ctx, forwardedHost)
	if err != nil {
		log.Error("get delegate client failed", zap.Error(err))
		return nil, err
	}
	forwardCli := &schedulingClient{
		client:  schedulingpb.NewSchedulingClient(client),
		primary: forwardedHost,
	}
	swapped := s.schedulingClient.CompareAndSwap(pre, forwardCli)
	if swapped {
		oldForwardedHost := ""
		if pre != nil {
			oldForwardedHost = pre.(*schedulingClient).getPrimaryAddr()
		}
		log.Info("update scheduling client", zap.String("old-forwarded-host", oldForwardedHost), zap.String("new-forwarded-host", forwardedHost))
	}
	return forwardCli, nil
}

// bucketHeartbeatServer wraps PD_ReportBucketsServer to ensure when any error
// occurs on SendAndClose() or Recv(), both endpoints will be closed.
type bucketHeartbeatServer struct {
	stream pdpb.PD_ReportBucketsServer
	closed int32
}

func (b *bucketHeartbeatServer) send(bucket *pdpb.ReportBucketsResponse) error {
	if atomic.LoadInt32(&b.closed) == 1 {
		return errs.ErrStreamClosed
	}
	done := make(chan error, 1)
	go func() {
		defer logutil.LogPanic()
		done <- b.stream.SendAndClose(bucket)
	}()
	timer := time.NewTimer(heartbeatSendTimeout)
	defer timer.Stop()
	select {
	case err := <-done:
		if err != nil {
			atomic.StoreInt32(&b.closed, 1)
		}
		return err
	case <-timer.C:
		atomic.StoreInt32(&b.closed, 1)
		return errs.ErrSendHeartbeatTimeout
	}
}

func (b *bucketHeartbeatServer) recv() (*pdpb.ReportBucketsRequest, error) {
	if atomic.LoadInt32(&b.closed) == 1 {
		return nil, io.EOF
	}
	req, err := b.stream.Recv()
	if err != nil {
		atomic.StoreInt32(&b.closed, 1)
		return nil, errors.WithStack(err)
	}
	return req, nil
}

// ReportBuckets implements gRPC PDServer
func (s *GrpcServer) ReportBuckets(stream pdpb.PD_ReportBucketsServer) error {
	var (
		server            = &bucketHeartbeatServer{stream: stream}
		forwardStream     pdpb.PD_ReportBucketsClient
		cancel            context.CancelFunc
		lastForwardedHost string
		errCh             chan error
	)
	defer func() {
		if cancel != nil {
			cancel()
		}
	}()
	done, err := s.rateLimitCheck()
	if err != nil {
		return err
	}
	if done != nil {
		defer done()
	}
	for {
		request, err := server.recv()
		failpoint.Inject("grpcClientClosed", func() {
			err = errs.ErrStreamClosed
			request = nil
		})
		if err == io.EOF {
			return nil
		}
		if err != nil {
			return errors.WithStack(err)
		}
		forwardedHost := grpcutil.GetForwardedHost(stream.Context())
		failpoint.Inject("grpcClientClosed", func() {
			forwardedHost = s.GetMember().Member().GetClientUrls()[0]
		})
		if !s.isLocalRequest(forwardedHost) {
			if forwardStream == nil || lastForwardedHost != forwardedHost {
				if cancel != nil {
					cancel()
				}
				client, err := s.getDelegateClient(s.ctx, forwardedHost)
				if err != nil {
					return err
				}
				log.Info("create bucket report forward stream", zap.String("forwarded-host", forwardedHost))
				forwardStream, cancel, err = s.createReportBucketsForwardStream(client)
				if err != nil {
					return err
				}
				lastForwardedHost = forwardedHost
				errCh = make(chan error, 1)
				go forwardReportBucketClientToServer(forwardStream, server, errCh)
			}
			if err := forwardStream.Send(request); err != nil {
				return errors.WithStack(err)
			}

			select {
			case err := <-errCh:
				return err
			default:
			}
			continue
		}
		rc := s.GetRaftCluster()
		if rc == nil {
			resp := &pdpb.ReportBucketsResponse{
				Header: notBootstrappedHeader(),
			}
			err := server.send(resp)
			return errors.WithStack(err)
		}
		if err := s.validateRequest(request.GetHeader()); err != nil {
			return err
		}
		buckets := request.GetBuckets()
		if buckets == nil || len(buckets.Keys) == 0 {
			continue
		}
		var (
			storeLabel   string
			storeAddress string
		)
		store := rc.GetLeaderStoreByRegionID(buckets.GetRegionId())
		if store == nil {
			// As TiKV report buckets just after the region heartbeat, for new created region, PD may receive buckets report before the first region heartbeat is handled.
			// So we should not return error here.
			log.Warn("the store of the bucket in region is not found ", zap.Uint64("region-id", buckets.GetRegionId()))
		} else {
			storeLabel = strconv.FormatUint(store.GetID(), 10)
			storeAddress = store.GetAddress()
		}
		bucketReportCounter.WithLabelValues(storeAddress, storeLabel, "report", "recv").Inc()

		start := time.Now()
		err = rc.HandleReportBuckets(buckets)
		if err != nil {
			bucketReportCounter.WithLabelValues(storeAddress, storeLabel, "report", "err").Inc()
			continue
		}
		bucketReportInterval.WithLabelValues(storeAddress, storeLabel).Observe(float64(buckets.GetPeriodInMs() / 1000))
		bucketReportLatency.WithLabelValues(storeAddress, storeLabel).Observe(time.Since(start).Seconds())
		bucketReportCounter.WithLabelValues(storeAddress, storeLabel, "report", "ok").Inc()
	}
}

// RegionHeartbeat implements gRPC PDServer.
func (s *GrpcServer) RegionHeartbeat(stream pdpb.PD_RegionHeartbeatServer) error {
	var (
		server                      = &heartbeatServer{stream: stream}
		flowRoundDivisor            = s.persistOptions.GetPDServerConfig().FlowRoundByDigit
		cancel                      context.CancelFunc
		lastBind                    time.Time
		errCh                       chan error
		forwardStream               pdpb.PD_RegionHeartbeatClient
		lastForwardedHost           string
		forwardErrCh                chan error
		forwardSchedulingStream     schedulingpb.Scheduling_RegionHeartbeatClient
		lastForwardedSchedulingHost string
	)
	defer func() {
		// cancel the forward stream
		if cancel != nil {
			cancel()
		}
	}()
	done, err := s.rateLimitCheck()
	if err != nil {
		return err
	}
	if done != nil {
		defer done()
	}
	for {
		request, err := server.Recv()
		if err == io.EOF {
			return nil
		}
		if err != nil {
			return errors.WithStack(err)
		}
		forwardedHost := grpcutil.GetForwardedHost(stream.Context())
		failpoint.Inject("grpcClientClosed", func() {
			forwardedHost = s.GetMember().Member().GetClientUrls()[0]
		})
		if !s.isLocalRequest(forwardedHost) {
			if forwardStream == nil || lastForwardedHost != forwardedHost {
				if cancel != nil {
					cancel()
				}
				client, err := s.getDelegateClient(s.ctx, forwardedHost)
				if err != nil {
					return err
				}
				log.Info("create region heartbeat forward stream", zap.String("forwarded-host", forwardedHost))
				forwardStream, cancel, err = s.createRegionHeartbeatForwardStream(client)
				if err != nil {
					return err
				}
				lastForwardedHost = forwardedHost
				errCh = make(chan error, 1)
				go forwardRegionHeartbeatClientToServer(forwardStream, server, errCh)
			}
			if err := forwardStream.Send(request); err != nil {
				return errors.WithStack(err)
			}

			select {
			case err := <-errCh:
				return err
			default:
			}
			continue
		}

		rc := s.GetRaftCluster()
		if rc == nil {
			resp := &pdpb.RegionHeartbeatResponse{
				Header: notBootstrappedHeader(),
			}
			err := server.Send(resp)
			return errors.WithStack(err)
		}

		if err = s.validateRequest(request.GetHeader()); err != nil {
			return err
		}

		storeID := request.GetLeader().GetStoreId()
		storeLabel := strconv.FormatUint(storeID, 10)
		store := rc.GetStore(storeID)
		if store == nil {
			return errors.Errorf("invalid store ID %d, not found", storeID)
		}
		storeAddress := store.GetAddress()

		regionHeartbeatCounter.WithLabelValues(storeAddress, storeLabel, "report", "recv").Inc()
		regionHeartbeatLatency.WithLabelValues(storeAddress, storeLabel).Observe(float64(time.Now().Unix()) - float64(request.GetInterval().GetEndTimestamp()))

		if time.Since(lastBind) > s.cfg.HeartbeatStreamBindInterval.Duration {
			regionHeartbeatCounter.WithLabelValues(storeAddress, storeLabel, "report", "bind").Inc()
			s.hbStreams.BindStream(storeID, server)
			// refresh FlowRoundByDigit
			flowRoundDivisor = s.persistOptions.GetPDServerConfig().FlowRoundByDigit
			lastBind = time.Now()
		}

		region := core.RegionFromHeartbeat(request, flowRoundDivisor)
		if region.GetLeader() == nil {
			log.Error("invalid request, the leader is nil", zap.Reflect("request", request), errs.ZapError(errs.ErrLeaderNil))
			regionHeartbeatCounter.WithLabelValues(storeAddress, storeLabel, "report", "invalid-leader").Inc()
			msg := fmt.Sprintf("invalid request leader, %v", request)
			s.hbStreams.SendErr(pdpb.ErrorType_UNKNOWN, msg, request.GetLeader())
			continue
		}
		if region.GetID() == 0 {
			regionHeartbeatCounter.WithLabelValues(storeAddress, storeLabel, "report", "invalid-region").Inc()
			msg := fmt.Sprintf("invalid request region, %v", request)
			s.hbStreams.SendErr(pdpb.ErrorType_UNKNOWN, msg, request.GetLeader())
			continue
		}

		// If the region peer count is 0, then we should not handle this.
		if len(region.GetPeers()) == 0 {
			log.Warn("invalid region, zero region peer count",
				logutil.ZapRedactStringer("region-meta", core.RegionToHexMeta(region.GetMeta())))
			regionHeartbeatCounter.WithLabelValues(storeAddress, storeLabel, "report", "no-peer").Inc()
			msg := fmt.Sprintf("invalid region, zero region peer count: %v", logutil.RedactStringer(core.RegionToHexMeta(region.GetMeta())))
			s.hbStreams.SendErr(pdpb.ErrorType_UNKNOWN, msg, request.GetLeader())
			continue
		}
		start := time.Now()
		err = rc.HandleRegionHeartbeat(region)
		if err != nil {
			regionHeartbeatCounter.WithLabelValues(storeAddress, storeLabel, "report", "err").Inc()
			msg := err.Error()
			s.hbStreams.SendErr(pdpb.ErrorType_UNKNOWN, msg, request.GetLeader())
			continue
		}
		regionHeartbeatHandleDuration.WithLabelValues(storeAddress, storeLabel).Observe(time.Since(start).Seconds())
		regionHeartbeatCounter.WithLabelValues(storeAddress, storeLabel, "report", "ok").Inc()

		if rc.IsServiceIndependent(constant.SchedulingServiceName) {
			if forwardErrCh != nil {
				select {
				case err, ok := <-forwardErrCh:
					if ok {
						if cancel != nil {
							cancel()
						}
						forwardSchedulingStream = nil
						log.Error("meet error and need to re-establish the stream", zap.Error(err))
					}
				default:
				}
			}
			forwardedSchedulingHost, ok := s.GetServicePrimaryAddr(stream.Context(), constant.SchedulingServiceName)
			if !ok || len(forwardedSchedulingHost) == 0 {
				log.Debug("failed to find scheduling service primary address")
				if cancel != nil {
					cancel()
				}
				continue
			}
			if forwardSchedulingStream == nil || lastForwardedSchedulingHost != forwardedSchedulingHost {
				if cancel != nil {
					cancel()
				}

				client, err := s.getDelegateClient(s.ctx, forwardedSchedulingHost)
				if err != nil {
					errRegionHeartbeatClient.Inc()
					log.Error("failed to get client", zap.Error(err))
					continue
				}
				log.Debug("create scheduling forwarding stream", zap.String("forwarded-host", forwardedSchedulingHost))
				forwardSchedulingStream, _, cancel, err = createRegionHeartbeatSchedulingStream(stream.Context(), client)
				if err != nil {
					errRegionHeartbeatStream.Inc()
					log.Debug("failed to create stream", zap.Error(err))
					continue
				}
				lastForwardedSchedulingHost = forwardedSchedulingHost
				forwardErrCh = make(chan error, 1)
				go forwardRegionHeartbeatToScheduling(rc, forwardSchedulingStream, server, forwardErrCh)
			}
			schedulingpbReq := &schedulingpb.RegionHeartbeatRequest{
				Header: &schedulingpb.RequestHeader{
					ClusterId: request.GetHeader().GetClusterId(),
					SenderId:  request.GetHeader().GetSenderId(),
				},
				Region:          request.GetRegion(),
				Leader:          request.GetLeader(),
				DownPeers:       request.GetDownPeers(),
				PendingPeers:    request.GetPendingPeers(),
				BytesWritten:    request.GetBytesWritten(),
				BytesRead:       request.GetBytesRead(),
				KeysWritten:     request.GetKeysWritten(),
				KeysRead:        request.GetKeysRead(),
				ApproximateSize: request.GetApproximateSize(),
				ApproximateKeys: request.GetApproximateKeys(),
				Interval:        request.GetInterval(),
				Term:            request.GetTerm(),
				QueryStats:      request.GetQueryStats(),
			}
			if err := forwardSchedulingStream.Send(schedulingpbReq); err != nil {
				forwardSchedulingStream = nil
				if grpcutil.NeedRebuildConnection(err) {
					s.closeDelegateClient(lastForwardedSchedulingHost)
				}
				errRegionHeartbeatSend.Inc()
				log.Error("failed to send request to scheduling service", zap.Error(err))
			}

			select {
			case err, ok := <-forwardErrCh:
				if ok {
					forwardSchedulingStream = nil
					errRegionHeartbeatRecv.Inc()
					log.Error("failed to send response", zap.Error(err))
				}
			default:
			}
		}
	}
}

// GetRegion implements gRPC PDServer.
func (s *GrpcServer) GetRegion(ctx context.Context, request *pdpb.GetRegionRequest) (*pdpb.GetRegionResponse, error) {
	failpoint.Inject("rateLimit", func() {
		failpoint.Return(nil, errs.ErrGRPCRateLimitExceeded(errs.ErrRateLimitExceeded))
	})
	done, err := s.rateLimitCheck()
	if err != nil {
		return nil, err
	}
	if done != nil {
		defer done()
	}
	fn := func(ctx context.Context, client *grpc.ClientConn) (any, error) {
		return pdpb.NewPDClient(client).GetRegion(ctx, request)
	}
	followerHandle := new(bool)
	if rsp, err := s.unaryFollowerMiddleware(ctx, request, fn, followerHandle); err != nil {
		return nil, err
	} else if rsp != nil {
		return rsp.(*pdpb.GetRegionResponse), nil
	}
	failpoint.Inject("delayProcess", nil)
	var (
		rc     *cluster.RaftCluster
		region *core.RegionInfo
	)
	if *followerHandle {
		rc = s.cluster
		if !rc.GetRegionSyncer().IsRunning() {
			return &pdpb.GetRegionResponse{Header: regionNotFound()}, nil
		}
		region = rc.GetRegionByKey(request.GetRegionKey())
		if region == nil {
			log.Warn("follower get region nil", zap.String("key", string(request.GetRegionKey())))
			return &pdpb.GetRegionResponse{Header: regionNotFound()}, nil
		}
	} else {
		rc = s.GetRaftCluster()
		if rc == nil {
			return &pdpb.GetRegionResponse{Header: notBootstrappedHeader()}, nil
		}
		region = rc.GetRegionByKey(request.GetRegionKey())
		if region == nil {
			log.Warn("leader get region nil", zap.String("key", string(request.GetRegionKey())))
			return &pdpb.GetRegionResponse{Header: wrapHeader()}, nil
		}
	}

	var buckets *metapb.Buckets
	// FIXME: If the bucket is disabled dynamically, the bucket information is returned unexpectedly
	if !*followerHandle && rc.GetStoreConfig().IsEnableRegionBucket() && request.GetNeedBuckets() {
		buckets = region.GetBuckets()
	}
	return &pdpb.GetRegionResponse{
		Header:       wrapHeader(),
		Region:       region.GetMeta(),
		Leader:       region.GetLeader(),
		DownPeers:    region.GetDownPeers(),
		PendingPeers: region.GetPendingPeers(),
		Buckets:      buckets,
	}, nil
}

// GetPrevRegion implements gRPC PDServer
func (s *GrpcServer) GetPrevRegion(ctx context.Context, request *pdpb.GetRegionRequest) (*pdpb.GetRegionResponse, error) {
	done, err := s.rateLimitCheck()
	if err != nil {
		return nil, err
	}
	if done != nil {
		defer done()
	}
	fn := func(ctx context.Context, client *grpc.ClientConn) (any, error) {
		return pdpb.NewPDClient(client).GetPrevRegion(ctx, request)
	}
	followerHandle := new(bool)
	if rsp, err := s.unaryFollowerMiddleware(ctx, request, fn, followerHandle); err != nil {
		return nil, err
	} else if rsp != nil {
		return rsp.(*pdpb.GetRegionResponse), err
	}

	var rc *cluster.RaftCluster
	if *followerHandle {
		// no need to check running status
		rc = s.cluster
		if !rc.GetRegionSyncer().IsRunning() {
			return &pdpb.GetRegionResponse{Header: regionNotFound()}, nil
		}
	} else {
		rc = s.GetRaftCluster()
		if rc == nil {
			return &pdpb.GetRegionResponse{Header: notBootstrappedHeader()}, nil
		}
	}

	region := rc.GetPrevRegionByKey(request.GetRegionKey())
	if region == nil {
		if *followerHandle {
			return &pdpb.GetRegionResponse{Header: regionNotFound()}, nil
		}
		return &pdpb.GetRegionResponse{Header: wrapHeader()}, nil
	}
	var buckets *metapb.Buckets
	// FIXME: If the bucket is disabled dynamically, the bucket information is returned unexpectedly
	if !*followerHandle && rc.GetStoreConfig().IsEnableRegionBucket() && request.GetNeedBuckets() {
		buckets = region.GetBuckets()
	}
	return &pdpb.GetRegionResponse{
		Header:       wrapHeader(),
		Region:       region.GetMeta(),
		Leader:       region.GetLeader(),
		DownPeers:    region.GetDownPeers(),
		PendingPeers: region.GetPendingPeers(),
		Buckets:      buckets,
	}, nil
}

// GetRegionByID implements gRPC PDServer.
func (s *GrpcServer) GetRegionByID(ctx context.Context, request *pdpb.GetRegionByIDRequest) (*pdpb.GetRegionResponse, error) {
	done, err := s.rateLimitCheck()
	if err != nil {
		return nil, err
	}
	if done != nil {
		defer done()
	}
	fn := func(ctx context.Context, client *grpc.ClientConn) (any, error) {
		return pdpb.NewPDClient(client).GetRegionByID(ctx, request)
	}
	followerHandle := new(bool)
	if rsp, err := s.unaryFollowerMiddleware(ctx, request, fn, followerHandle); err != nil {
		return nil, err
	} else if rsp != nil {
		return rsp.(*pdpb.GetRegionResponse), err
	}

	var rc *cluster.RaftCluster
	if *followerHandle {
		rc = s.cluster
		if !rc.GetRegionSyncer().IsRunning() {
			return &pdpb.GetRegionResponse{Header: regionNotFound()}, nil
		}
	} else {
		rc = s.GetRaftCluster()
		if rc == nil {
			return &pdpb.GetRegionResponse{Header: regionNotFound()}, nil
		}
	}
	region := rc.GetRegion(request.GetRegionId())
	failpoint.Inject("followerHandleError", func() {
		if *followerHandle {
			region = nil
		}
	})
	if region == nil {
		if *followerHandle {
			return &pdpb.GetRegionResponse{Header: regionNotFound()}, nil
		}
		return &pdpb.GetRegionResponse{Header: wrapHeader()}, nil
	}
	var buckets *metapb.Buckets
	if !*followerHandle && rc.GetStoreConfig().IsEnableRegionBucket() && request.GetNeedBuckets() {
		buckets = region.GetBuckets()
	}
	return &pdpb.GetRegionResponse{
		Header:       wrapHeader(),
		Region:       region.GetMeta(),
		Leader:       region.GetLeader(),
		DownPeers:    region.GetDownPeers(),
		PendingPeers: region.GetPendingPeers(),
		Buckets:      buckets,
	}, nil
}

// QueryRegion provides a stream processing of the region query.
func (s *GrpcServer) QueryRegion(stream pdpb.PD_QueryRegionServer) error {
	done, err := s.rateLimitCheck()
	if err != nil {
		return err
	}
	if done != nil {
		defer done()
	}

	for {
		request, err := stream.Recv()
		if err == io.EOF {
			return nil
		}
		if err != nil {
			return errors.WithStack(err)
		}

		// TODO: add forwarding logic.

		if clusterID := keypath.ClusterID(); request.GetHeader().GetClusterId() != clusterID {
			return errs.ErrMismatchClusterID(clusterID, request.GetHeader().GetClusterId())
		}
		rc := s.GetRaftCluster()
		if rc == nil {
			resp := &pdpb.QueryRegionResponse{
				Header: notBootstrappedHeader(),
			}
			if err = stream.Send(resp); err != nil {
				return errors.WithStack(err)
			}
			continue
		}
		needBuckets := rc.GetStoreConfig().IsEnableRegionBucket() && request.GetNeedBuckets()

		start := time.Now()
		keyIDMap, prevKeyIDMap, regionsByID := rc.QueryRegions(
			request.GetKeys(),
			request.GetPrevKeys(),
			request.GetIds(),
			needBuckets,
		)
		queryRegionDuration.Observe(time.Since(start).Seconds())
		// Build the response and send it to the client.
		response := &pdpb.QueryRegionResponse{
			Header:       wrapHeader(),
			KeyIdMap:     keyIDMap,
			PrevKeyIdMap: prevKeyIDMap,
			RegionsById:  regionsByID,
		}
		if err := stream.Send(response); err != nil {
			return errors.WithStack(err)
		}
	}
}

// Deprecated: use BatchScanRegions instead.
// ScanRegions implements gRPC PDServer.
func (s *GrpcServer) ScanRegions(ctx context.Context, request *pdpb.ScanRegionsRequest) (*pdpb.ScanRegionsResponse, error) {
	done, err := s.rateLimitCheck()
	if err != nil {
		return nil, err
	}
	if done != nil {
		defer done()
	}
	fn := func(ctx context.Context, client *grpc.ClientConn) (any, error) {
		return pdpb.NewPDClient(client).ScanRegions(ctx, request)
	}
	followerHandle := new(bool)
	if rsp, err := s.unaryFollowerMiddleware(ctx, request, fn, followerHandle); err != nil {
		return nil, err
	} else if rsp != nil {
		return rsp.(*pdpb.ScanRegionsResponse), nil
	}

	var rc *cluster.RaftCluster
	if *followerHandle {
		rc = s.cluster
		if !rc.GetRegionSyncer().IsRunning() {
			return &pdpb.ScanRegionsResponse{Header: regionNotFound()}, nil
		}
	} else {
		rc = s.GetRaftCluster()
		if rc == nil {
			return &pdpb.ScanRegionsResponse{Header: notBootstrappedHeader()}, nil
		}
	}
	regions := rc.ScanRegions(request.GetStartKey(), request.GetEndKey(), int(request.GetLimit()))
	if *followerHandle && len(regions) == 0 {
		return &pdpb.ScanRegionsResponse{Header: regionNotFound()}, nil
	}
	resp := &pdpb.ScanRegionsResponse{Header: wrapHeader()}
	for _, r := range regions {
		leader := r.GetLeader()
		if leader == nil {
			leader = &metapb.Peer{}
		}
		// Set RegionMetas and Leaders to make it compatible with old client.
		resp.RegionMetas = append(resp.RegionMetas, r.GetMeta())
		resp.Leaders = append(resp.Leaders, leader)
		resp.Regions = append(resp.Regions, &pdpb.Region{
			Region:       r.GetMeta(),
			Leader:       leader,
			DownPeers:    r.GetDownPeers(),
			PendingPeers: r.GetPendingPeers(),
		})
	}
	return resp, nil
}

// BatchScanRegions implements gRPC PDServer.
func (s *GrpcServer) BatchScanRegions(ctx context.Context, request *pdpb.BatchScanRegionsRequest) (*pdpb.BatchScanRegionsResponse, error) {
	done, err := s.rateLimitCheck()
	if err != nil {
		return nil, err
	}
	if done != nil {
		defer done()
	}
	fn := func(ctx context.Context, client *grpc.ClientConn) (any, error) {
		return pdpb.NewPDClient(client).BatchScanRegions(ctx, request)
	}
	followerHandle := new(bool)
	if rsp, err := s.unaryFollowerMiddleware(ctx, request, fn, followerHandle); err != nil {
		return nil, err
	} else if rsp != nil {
		return rsp.(*pdpb.BatchScanRegionsResponse), nil
	}

	var rc *cluster.RaftCluster
	if *followerHandle {
		rc = s.cluster
		if !rc.GetRegionSyncer().IsRunning() {
			return &pdpb.BatchScanRegionsResponse{Header: regionNotFound()}, nil
		}
	} else {
		rc = s.GetRaftCluster()
		if rc == nil {
			return &pdpb.BatchScanRegionsResponse{Header: notBootstrappedHeader()}, nil
		}
	}
	needBucket := request.GetNeedBuckets() && !*followerHandle && rc.GetStoreConfig().IsEnableRegionBucket()
	limit := request.GetLimit()
	// cast to core.KeyRanges and check the validation.
	keyRanges := core.NewKeyRangesWithSize(len(request.GetRanges()))
	reqRanges := request.GetRanges()
	for i, reqRange := range reqRanges {
		if i > 0 {
			if bytes.Compare(reqRange.StartKey, reqRanges[i-1].EndKey) < 0 {
				return &pdpb.BatchScanRegionsResponse{Header: wrapErrorToHeader(pdpb.ErrorType_UNKNOWN, "invalid key range, ranges overlapped")}, nil
			}
		}
		if len(reqRange.EndKey) > 0 && bytes.Compare(reqRange.StartKey, reqRange.EndKey) > 0 {
			return &pdpb.BatchScanRegionsResponse{Header: wrapErrorToHeader(pdpb.ErrorType_UNKNOWN, "invalid key range, start key > end key")}, nil
		}
		keyRanges.Append(reqRange.StartKey, reqRange.EndKey)
	}

	scanOptions := []core.BatchScanRegionsOptionFunc{core.WithLimit(int(limit))}
	if request.ContainAllKeyRange {
		scanOptions = append(scanOptions, core.WithOutputMustContainAllKeyRange())
	}
	res, err := rc.BatchScanRegions(keyRanges, scanOptions...)
	if err != nil {
		if errs.ErrRegionNotAdjacent.Equal(multierr.Errors(err)[0]) {
			return &pdpb.BatchScanRegionsResponse{
				Header: wrapErrorToHeader(pdpb.ErrorType_REGIONS_NOT_CONTAIN_ALL_KEY_RANGE, err.Error()),
			}, nil
		}
		return &pdpb.BatchScanRegionsResponse{
			Header: wrapErrorToHeader(pdpb.ErrorType_UNKNOWN, err.Error()),
		}, nil
	}
	regions := make([]*pdpb.Region, 0, len(res))
	for _, r := range res {
		leader := r.GetLeader()
		if leader == nil {
			leader = &metapb.Peer{}
		}
		var buckets *metapb.Buckets
		if needBucket {
			buckets = r.GetBuckets()
		}
		regions = append(regions, &pdpb.Region{
			Region:       r.GetMeta(),
			Leader:       leader,
			DownPeers:    r.GetDownPeers(),
			PendingPeers: r.GetPendingPeers(),
			Buckets:      buckets,
		})
	}
	if *followerHandle && len(regions) == 0 {
		return &pdpb.BatchScanRegionsResponse{Header: regionNotFound()}, nil
	}
	resp := &pdpb.BatchScanRegionsResponse{Header: wrapHeader(), Regions: regions}
	return resp, nil
}

// AskSplit implements gRPC PDServer.
func (s *GrpcServer) AskSplit(ctx context.Context, request *pdpb.AskSplitRequest) (*pdpb.AskSplitResponse, error) {
	done, err := s.rateLimitCheck()
	if err != nil {
		return nil, err
	}
	if done != nil {
		defer done()
	}
	fn := func(ctx context.Context, client *grpc.ClientConn) (any, error) {
		return pdpb.NewPDClient(client).AskSplit(ctx, request)
	}
	if rsp, err := s.unaryMiddleware(ctx, request, fn); err != nil {
		return nil, err
	} else if rsp != nil {
		return rsp.(*pdpb.AskSplitResponse), err
	}

	rc := s.GetRaftCluster()
	if rc == nil {
		return &pdpb.AskSplitResponse{Header: notBootstrappedHeader()}, nil
	}
	if request.GetRegion() == nil {
		return &pdpb.AskSplitResponse{
			Header: wrapErrorToHeader(pdpb.ErrorType_REGION_NOT_FOUND,
				"missing region for split"),
		}, nil
	}
	split, err := rc.HandleAskSplit(request)
	if err != nil {
		return &pdpb.AskSplitResponse{
			Header: wrapErrorToHeader(pdpb.ErrorType_UNKNOWN, err.Error()),
		}, nil
	}

	return &pdpb.AskSplitResponse{
		Header:      wrapHeader(),
		NewRegionId: split.NewRegionId,
		NewPeerIds:  split.NewPeerIds,
	}, nil
}

// AskBatchSplit implements gRPC PDServer.
func (s *GrpcServer) AskBatchSplit(ctx context.Context, request *pdpb.AskBatchSplitRequest) (*pdpb.AskBatchSplitResponse, error) {
	done, err := s.rateLimitCheck()
	if err != nil {
		return nil, err
	}
	if done != nil {
		defer done()
	}

	rc := s.GetRaftCluster()
	if rc == nil {
		return &pdpb.AskBatchSplitResponse{Header: notBootstrappedHeader()}, nil
	}

	if rc.IsServiceIndependent(constant.SchedulingServiceName) {
		forwardCli, err := s.updateSchedulingClient(ctx)
		if err != nil {
			return &pdpb.AskBatchSplitResponse{
				Header: wrapErrorToHeader(pdpb.ErrorType_UNKNOWN, err.Error()),
			}, nil
		}
		cli := forwardCli.getClient()
		if cli != nil {
			req := &schedulingpb.AskBatchSplitRequest{
				Header: &schedulingpb.RequestHeader{
					ClusterId: request.GetHeader().GetClusterId(),
					SenderId:  request.GetHeader().GetSenderId(),
				},
				Region:     request.GetRegion(),
				SplitCount: request.GetSplitCount(),
			}
			resp, err := cli.AskBatchSplit(ctx, req)
			if err != nil {
				// reset to let it be updated in the next request
				s.schedulingClient.CompareAndSwap(forwardCli, &schedulingClient{})
				return convertAskSplitResponse(resp), err
			}
			return convertAskSplitResponse(resp), nil
		}
	}
	fn := func(ctx context.Context, client *grpc.ClientConn) (any, error) {
		return pdpb.NewPDClient(client).AskBatchSplit(ctx, request)
	}
	if rsp, err := s.unaryMiddleware(ctx, request, fn); err != nil {
		return nil, err
	} else if rsp != nil {
		return rsp.(*pdpb.AskBatchSplitResponse), err
	}

	if !versioninfo.IsFeatureSupported(rc.GetOpts().GetClusterVersion(), versioninfo.BatchSplit) {
		return &pdpb.AskBatchSplitResponse{Header: s.incompatibleVersion("batch_split")}, nil
	}
	if request.GetRegion() == nil {
		return &pdpb.AskBatchSplitResponse{
			Header: wrapErrorToHeader(pdpb.ErrorType_REGION_NOT_FOUND,
				"missing region for split"),
		}, nil
	}
	split, err := rc.HandleAskBatchSplit(request)
	if err != nil {
		return &pdpb.AskBatchSplitResponse{
			Header: wrapErrorToHeader(pdpb.ErrorType_UNKNOWN, err.Error()),
		}, nil
	}

	return &pdpb.AskBatchSplitResponse{
		Header: wrapHeader(),
		Ids:    split.Ids,
	}, nil
}

// ReportSplit implements gRPC PDServer.
func (s *GrpcServer) ReportSplit(ctx context.Context, request *pdpb.ReportSplitRequest) (*pdpb.ReportSplitResponse, error) {
	done, err := s.rateLimitCheck()
	if err != nil {
		return nil, err
	}
	if done != nil {
		defer done()
	}
	fn := func(ctx context.Context, client *grpc.ClientConn) (any, error) {
		return pdpb.NewPDClient(client).ReportSplit(ctx, request)
	}
	if rsp, err := s.unaryMiddleware(ctx, request, fn); err != nil {
		return nil, err
	} else if rsp != nil {
		return rsp.(*pdpb.ReportSplitResponse), err
	}

	rc := s.GetRaftCluster()
	if rc == nil {
		return &pdpb.ReportSplitResponse{Header: notBootstrappedHeader()}, nil
	}
	_, err = rc.HandleReportSplit(request)
	if err != nil {
		return &pdpb.ReportSplitResponse{
			Header: wrapErrorToHeader(pdpb.ErrorType_UNKNOWN, err.Error()),
		}, nil
	}

	return &pdpb.ReportSplitResponse{
		Header: wrapHeader(),
	}, nil
}

// ReportBatchSplit implements gRPC PDServer.
func (s *GrpcServer) ReportBatchSplit(ctx context.Context, request *pdpb.ReportBatchSplitRequest) (*pdpb.ReportBatchSplitResponse, error) {
	done, err := s.rateLimitCheck()
	if err != nil {
		return nil, err
	}
	if done != nil {
		defer done()
	}
	fn := func(ctx context.Context, client *grpc.ClientConn) (any, error) {
		return pdpb.NewPDClient(client).ReportBatchSplit(ctx, request)
	}
	if rsp, err := s.unaryMiddleware(ctx, request, fn); err != nil {
		return nil, err
	} else if rsp != nil {
		return rsp.(*pdpb.ReportBatchSplitResponse), err
	}

	rc := s.GetRaftCluster()
	if rc == nil {
		return &pdpb.ReportBatchSplitResponse{Header: notBootstrappedHeader()}, nil
	}
	_, err = rc.HandleBatchReportSplit(request)
	if err != nil {
		return &pdpb.ReportBatchSplitResponse{
			Header: wrapErrorToHeader(pdpb.ErrorType_UNKNOWN,
				err.Error()),
		}, nil
	}

	return &pdpb.ReportBatchSplitResponse{
		Header: wrapHeader(),
	}, nil
}

// GetClusterConfig implements gRPC PDServer.
func (s *GrpcServer) GetClusterConfig(ctx context.Context, request *pdpb.GetClusterConfigRequest) (*pdpb.GetClusterConfigResponse, error) {
	done, err := s.rateLimitCheck()
	if err != nil {
		return nil, err
	}
	if done != nil {
		defer done()
	}
	fn := func(ctx context.Context, client *grpc.ClientConn) (any, error) {
		return pdpb.NewPDClient(client).GetClusterConfig(ctx, request)
	}
	if rsp, err := s.unaryMiddleware(ctx, request, fn); err != nil {
		return nil, err
	} else if rsp != nil {
		return rsp.(*pdpb.GetClusterConfigResponse), err
	}

	rc := s.GetRaftCluster()
	if rc == nil {
		return &pdpb.GetClusterConfigResponse{Header: notBootstrappedHeader()}, nil
	}
	return &pdpb.GetClusterConfigResponse{
		Header:  wrapHeader(),
		Cluster: rc.GetMetaCluster(),
	}, nil
}

// PutClusterConfig implements gRPC PDServer.
func (s *GrpcServer) PutClusterConfig(ctx context.Context, request *pdpb.PutClusterConfigRequest) (*pdpb.PutClusterConfigResponse, error) {
	done, err := s.rateLimitCheck()
	if err != nil {
		return nil, err
	}
	if done != nil {
		defer done()
	}
	fn := func(ctx context.Context, client *grpc.ClientConn) (any, error) {
		return pdpb.NewPDClient(client).PutClusterConfig(ctx, request)
	}
	if rsp, err := s.unaryMiddleware(ctx, request, fn); err != nil {
		return nil, err
	} else if rsp != nil {
		return rsp.(*pdpb.PutClusterConfigResponse), err
	}

	rc := s.GetRaftCluster()
	if rc == nil {
		return &pdpb.PutClusterConfigResponse{Header: notBootstrappedHeader()}, nil
	}
	conf := request.GetCluster()
	if err := rc.PutMetaCluster(conf); err != nil {
		return &pdpb.PutClusterConfigResponse{
			Header: wrapErrorToHeader(pdpb.ErrorType_UNKNOWN,
				err.Error()),
		}, nil
	}

	log.Info("put cluster config ok", zap.Reflect("config", conf))

	return &pdpb.PutClusterConfigResponse{
		Header: wrapHeader(),
	}, nil
}

// ScatterRegion implements gRPC PDServer.
func (s *GrpcServer) ScatterRegion(ctx context.Context, request *pdpb.ScatterRegionRequest) (*pdpb.ScatterRegionResponse, error) {
	done, err := s.rateLimitCheck()
	if err != nil {
		return nil, err
	}
	if done != nil {
		defer done()
	}

	rc := s.GetRaftCluster()
	if rc == nil {
		return &pdpb.ScatterRegionResponse{Header: notBootstrappedHeader()}, nil
	}

	if rc.IsServiceIndependent(constant.SchedulingServiceName) {
		forwardCli, err := s.updateSchedulingClient(ctx)
		if err != nil {
			return &pdpb.ScatterRegionResponse{
				Header: wrapErrorToHeader(pdpb.ErrorType_UNKNOWN, err.Error()),
			}, nil
		}
		cli := forwardCli.getClient()
		if cli != nil {
			var regionsID []uint64
			// nolint:staticcheck
			if request.GetRegionId() != 0 {
				// nolint:staticcheck
				regionsID = []uint64{request.GetRegionId()}
			} else {
				regionsID = request.GetRegionsId()
			}
			if len(regionsID) == 0 {
				return &pdpb.ScatterRegionResponse{
					Header: invalidValue("regions id is required"),
				}, nil
			}
			req := &schedulingpb.ScatterRegionsRequest{
				Header: &schedulingpb.RequestHeader{
					ClusterId: request.GetHeader().GetClusterId(),
					SenderId:  request.GetHeader().GetSenderId(),
				},
				RegionsId:      regionsID,
				Group:          request.GetGroup(),
				RetryLimit:     request.GetRetryLimit(),
				SkipStoreLimit: request.GetSkipStoreLimit(),
			}
			resp, err := cli.ScatterRegions(ctx, req)
			if err != nil {
				errScatterRegionSend.Inc()
				// reset to let it be updated in the next request
				s.schedulingClient.CompareAndSwap(forwardCli, &schedulingClient{})
				return convertScatterResponse(resp), err
			}
			return convertScatterResponse(resp), nil
		}
	}

	fn := func(ctx context.Context, client *grpc.ClientConn) (any, error) {
		return pdpb.NewPDClient(client).ScatterRegion(ctx, request)
	}
	if rsp, err := s.unaryMiddleware(ctx, request, fn); err != nil {
		return nil, err
	} else if rsp != nil {
		return rsp.(*pdpb.ScatterRegionResponse), err
	}

	if len(request.GetRegionsId()) > 0 {
		percentage, err := scatterRegions(rc, request.GetRegionsId(), request.GetGroup(), int(request.GetRetryLimit()), request.GetSkipStoreLimit())
		if err != nil {
			return nil, err
		}
		return &pdpb.ScatterRegionResponse{
			Header:             wrapHeader(),
			FinishedPercentage: uint64(percentage),
		}, nil
	}
	// TODO: Deprecate it use `request.GetRegionsID`.
	// nolint:staticcheck
	region := rc.GetRegion(request.GetRegionId())
	if region == nil {
		if request.GetRegion() == nil {
			return &pdpb.ScatterRegionResponse{
				Header: wrapErrorToHeader(pdpb.ErrorType_REGION_NOT_FOUND,
					"region %d not found"),
			}, nil
		}
		region = core.NewRegionInfo(request.GetRegion(), request.GetLeader())
	}

	op, err := rc.GetRegionScatterer().Scatter(region, request.GetGroup(), request.GetSkipStoreLimit())
	if err != nil {
		return nil, err
	}

	if op != nil {
		if !rc.GetOperatorController().AddOperator(op) {
			return &pdpb.ScatterRegionResponse{
				Header: wrapErrorToHeader(pdpb.ErrorType_UNKNOWN,
					"operator canceled because cannot add an operator to the execute queue"),
			}, nil
		}
	}

	return &pdpb.ScatterRegionResponse{
		Header:             wrapHeader(),
		FinishedPercentage: 100,
	}, nil
}

// GetGCSafePoint implements gRPC PDServer.
func (s *GrpcServer) GetGCSafePoint(ctx context.Context, request *pdpb.GetGCSafePointRequest) (*pdpb.GetGCSafePointResponse, error) {
	done, err := s.rateLimitCheck()
	if err != nil {
		return nil, err
	}
	if done != nil {
		defer done()
	}
	fn := func(ctx context.Context, client *grpc.ClientConn) (any, error) {
		return pdpb.NewPDClient(client).GetGCSafePoint(ctx, request)
	}
	if rsp, err := s.unaryMiddleware(ctx, request, fn); err != nil {
		return nil, err
	} else if rsp != nil {
		return rsp.(*pdpb.GetGCSafePointResponse), err
	}

	rc := s.GetRaftCluster()
	if rc == nil {
		return &pdpb.GetGCSafePointResponse{Header: notBootstrappedHeader()}, nil
	}

	safePoint, err := s.gcSafePointManager.LoadGCSafePoint()
	if err != nil {
		return nil, err
	}

	return &pdpb.GetGCSafePointResponse{
		Header:    wrapHeader(),
		SafePoint: safePoint,
	}, nil
}

// SyncRegions syncs the regions.
func (s *GrpcServer) SyncRegions(stream pdpb.PD_SyncRegionsServer) error {
	if s.IsClosed() || s.cluster == nil {
		return errs.ErrNotStarted
	}
	done, err := s.rateLimitCheck()
	if err != nil {
		return err
	}
	if done != nil {
		defer done()
	}
	ctx := s.cluster.Context()
	if ctx == nil {
		return errs.ErrNotStarted
	}
	return s.cluster.GetRegionSyncer().Sync(ctx, stream)
}

// UpdateGCSafePoint implements gRPC PDServer.
func (s *GrpcServer) UpdateGCSafePoint(ctx context.Context, request *pdpb.UpdateGCSafePointRequest) (*pdpb.UpdateGCSafePointResponse, error) {
	done, err := s.rateLimitCheck()
	if err != nil {
		return nil, err
	}
	if done != nil {
		defer done()
	}
	fn := func(ctx context.Context, client *grpc.ClientConn) (any, error) {
		return pdpb.NewPDClient(client).UpdateGCSafePoint(ctx, request)
	}
	if rsp, err := s.unaryMiddleware(ctx, request, fn); err != nil {
		return nil, err
	} else if rsp != nil {
		return rsp.(*pdpb.UpdateGCSafePointResponse), err
	}

	rc := s.GetRaftCluster()
	if rc == nil {
		return &pdpb.UpdateGCSafePointResponse{Header: notBootstrappedHeader()}, nil
	}

	newSafePoint := request.GetSafePoint()
	oldSafePoint, err := s.gcSafePointManager.UpdateGCSafePoint(newSafePoint)
	if err != nil {
		return nil, err
	}

	if newSafePoint > oldSafePoint {
		log.Info("updated gc safe point",
			zap.Uint64("safe-point", newSafePoint))
	} else if newSafePoint < oldSafePoint {
		log.Warn("trying to update gc safe point",
			zap.Uint64("old-safe-point", oldSafePoint),
			zap.Uint64("new-safe-point", newSafePoint))
		newSafePoint = oldSafePoint
	}

	return &pdpb.UpdateGCSafePointResponse{
		Header:       wrapHeader(),
		NewSafePoint: newSafePoint,
	}, nil
}

// UpdateServiceGCSafePoint update the safepoint for specific service
func (s *GrpcServer) UpdateServiceGCSafePoint(ctx context.Context, request *pdpb.UpdateServiceGCSafePointRequest) (*pdpb.UpdateServiceGCSafePointResponse, error) {
	done, err := s.rateLimitCheck()
	if err != nil {
		return nil, err
	}
	if done != nil {
		defer done()
	}
	fn := func(ctx context.Context, client *grpc.ClientConn) (any, error) {
		return pdpb.NewPDClient(client).UpdateServiceGCSafePoint(ctx, request)
	}
	if rsp, err := s.unaryMiddleware(ctx, request, fn); err != nil {
		return nil, err
	} else if rsp != nil {
		return rsp.(*pdpb.UpdateServiceGCSafePointResponse), err
	}

	rc := s.GetRaftCluster()
	if rc == nil {
		return &pdpb.UpdateServiceGCSafePointResponse{Header: notBootstrappedHeader()}, nil
	}
	var storage endpoint.GCSafePointStorage = s.storage
	if request.TTL <= 0 {
		if err := storage.RemoveServiceGCSafePoint(string(request.ServiceId)); err != nil {
			return nil, err
		}
	}
	nowTSO, err := s.getGlobalTSO(ctx)
	if err != nil {
		return nil, err
	}
	now, _ := tsoutil.ParseTimestamp(nowTSO)
	serviceID := string(request.ServiceId)
	min, updated, err := s.gcSafePointManager.UpdateServiceGCSafePoint(serviceID, request.GetSafePoint(), request.GetTTL(), now)
	if err != nil {
		return nil, err
	}
	if updated {
		log.Info("update service GC safe point",
			zap.String("service-id", serviceID),
			zap.Int64("expire-at", now.Unix()+request.GetTTL()),
			zap.Uint64("safepoint", request.GetSafePoint()))
	}
	return &pdpb.UpdateServiceGCSafePointResponse{
		Header:       wrapHeader(),
		ServiceId:    []byte(min.ServiceID),
		TTL:          min.ExpiredAt - now.Unix(),
		MinSafePoint: min.SafePoint,
	}, nil
}

// GetOperator gets information about the operator belonging to the specify region.
func (s *GrpcServer) GetOperator(ctx context.Context, request *pdpb.GetOperatorRequest) (*pdpb.GetOperatorResponse, error) {
	done, err := s.rateLimitCheck()
	if err != nil {
		return nil, err
	}
	if done != nil {
		defer done()
	}

	rc := s.GetRaftCluster()
	if rc == nil {
		return &pdpb.GetOperatorResponse{Header: notBootstrappedHeader()}, nil
	}

	if rc.IsServiceIndependent(constant.SchedulingServiceName) {
		forwardCli, err := s.updateSchedulingClient(ctx)
		if err != nil {
			return &pdpb.GetOperatorResponse{
				Header: wrapErrorToHeader(pdpb.ErrorType_UNKNOWN, err.Error()),
			}, nil
		}
		cli := forwardCli.getClient()
		if cli != nil {
			req := &schedulingpb.GetOperatorRequest{
				Header: &schedulingpb.RequestHeader{
					ClusterId: request.GetHeader().GetClusterId(),
					SenderId:  request.GetHeader().GetSenderId(),
				},
				RegionId: request.GetRegionId(),
			}
			resp, err := cli.GetOperator(ctx, req)
			if err != nil {
				errGetOperatorSend.Inc()
				// reset to let it be updated in the next request
				s.schedulingClient.CompareAndSwap(forwardCli, &schedulingClient{})
				return convertOperatorResponse(resp), err
			}
			return convertOperatorResponse(resp), nil
		}
	}
	fn := func(ctx context.Context, client *grpc.ClientConn) (any, error) {
		return pdpb.NewPDClient(client).GetOperator(ctx, request)
	}
	if rsp, err := s.unaryMiddleware(ctx, request, fn); err != nil {
		return nil, err
	} else if rsp != nil {
		return rsp.(*pdpb.GetOperatorResponse), err
	}

	opController := rc.GetOperatorController()
	requestID := request.GetRegionId()
	r := opController.GetOperatorStatus(requestID)
	if r == nil {
		header := errorHeader(&pdpb.Error{
			Type:    pdpb.ErrorType_REGION_NOT_FOUND,
			Message: "Not Found",
		})
		return &pdpb.GetOperatorResponse{Header: header}, nil
	}

	return &pdpb.GetOperatorResponse{
		Header:   wrapHeader(),
		RegionId: requestID,
		Desc:     []byte(r.Desc()),
		Kind:     []byte(r.Kind().String()),
		Status:   r.Status,
	}, nil
}

// validateRequest checks if Server is leader and clusterID is matched.
func (s *GrpcServer) validateRequest(header *pdpb.RequestHeader) error {
	return s.validateRoleInRequest(context.TODO(), header, nil)
}

// validateRoleInRequest checks if Server is leader when disallow follower-handle and clusterID is matched.
// TODO: Call it in gRPC interceptor.
func (s *GrpcServer) validateRoleInRequest(ctx context.Context, header *pdpb.RequestHeader, allowFollower *bool) error {
	if s.IsClosed() {
		return errs.ErrNotStarted
	}
	if !s.member.IsLeader() {
		if allowFollower == nil {
			return errs.ErrNotLeader
		}
		if !grpcutil.IsFollowerHandleEnabled(ctx) {
			// TODO: change the error code
			return errs.ErrFollowerHandlingNotAllowed
		}
		*allowFollower = true
	}
	if clusterID := keypath.ClusterID(); header.GetClusterId() != clusterID {
		return errs.ErrMismatchClusterID(clusterID, header.GetClusterId())
	}
	return nil
}

func wrapHeader() *pdpb.ResponseHeader {
	clusterID := keypath.ClusterID()
	if clusterID == 0 {
		return wrapErrorToHeader(pdpb.ErrorType_NOT_BOOTSTRAPPED, "cluster id is not ready")
	}
	return &pdpb.ResponseHeader{ClusterId: clusterID}
}

func wrapErrorToHeader(errorType pdpb.ErrorType, message string) *pdpb.ResponseHeader {
	return errorHeader(&pdpb.Error{
		Type:    errorType,
		Message: message,
	})
}

func errorHeader(err *pdpb.Error) *pdpb.ResponseHeader {
	return &pdpb.ResponseHeader{
		ClusterId: keypath.ClusterID(),
		Error:     err,
	}
}

func notBootstrappedHeader() *pdpb.ResponseHeader {
	return errorHeader(&pdpb.Error{
		Type:    pdpb.ErrorType_NOT_BOOTSTRAPPED,
		Message: "cluster is not bootstrapped",
	})
}

func (s *GrpcServer) incompatibleVersion(tag string) *pdpb.ResponseHeader {
	msg := fmt.Sprintf("%s incompatible with current cluster version %s", tag, s.persistOptions.GetClusterVersion())
	return errorHeader(&pdpb.Error{
		Type:    pdpb.ErrorType_INCOMPATIBLE_VERSION,
		Message: msg,
	})
}

func invalidValue(msg string) *pdpb.ResponseHeader {
	return errorHeader(&pdpb.Error{
		Type:    pdpb.ErrorType_INVALID_VALUE,
		Message: msg,
	})
}

func regionNotFound() *pdpb.ResponseHeader {
	return errorHeader(&pdpb.Error{
		Type:    pdpb.ErrorType_REGION_NOT_FOUND,
		Message: "region not found",
	})
}

func convertHeader(header *schedulingpb.ResponseHeader) *pdpb.ResponseHeader {
	switch header.GetError().GetType() {
	case schedulingpb.ErrorType_UNKNOWN:
		if strings.Contains(header.GetError().GetMessage(), "region not found") {
			return &pdpb.ResponseHeader{
				ClusterId: header.GetClusterId(),
				Error: &pdpb.Error{
					Type:    pdpb.ErrorType_REGION_NOT_FOUND,
					Message: header.GetError().GetMessage(),
				},
			}
		}
		return &pdpb.ResponseHeader{
			ClusterId: header.GetClusterId(),
			Error: &pdpb.Error{
				Type:    pdpb.ErrorType_UNKNOWN,
				Message: header.GetError().GetMessage(),
			},
		}
	default:
		return &pdpb.ResponseHeader{ClusterId: header.GetClusterId()}
	}
}

func convertSplitResponse(resp *schedulingpb.SplitRegionsResponse) *pdpb.SplitRegionsResponse {
	return &pdpb.SplitRegionsResponse{
		Header:             convertHeader(resp.GetHeader()),
		FinishedPercentage: resp.GetFinishedPercentage(),
	}
}

func convertScatterResponse(resp *schedulingpb.ScatterRegionsResponse) *pdpb.ScatterRegionResponse {
	return &pdpb.ScatterRegionResponse{
		Header:             convertHeader(resp.GetHeader()),
		FinishedPercentage: resp.GetFinishedPercentage(),
	}
}

func convertOperatorResponse(resp *schedulingpb.GetOperatorResponse) *pdpb.GetOperatorResponse {
	return &pdpb.GetOperatorResponse{
		Header:   convertHeader(resp.GetHeader()),
		RegionId: resp.GetRegionId(),
		Desc:     resp.GetDesc(),
		Kind:     resp.GetKind(),
		Status:   resp.GetStatus(),
	}
}

func convertAskSplitResponse(resp *schedulingpb.AskBatchSplitResponse) *pdpb.AskBatchSplitResponse {
	return &pdpb.AskBatchSplitResponse{
		Header: convertHeader(resp.GetHeader()),
		Ids:    resp.GetIds(),
	}
}

// Deprecated.
func (*GrpcServer) SyncMaxTS(_ context.Context, _ *pdpb.SyncMaxTSRequest) (*pdpb.SyncMaxTSResponse, error) {
	return &pdpb.SyncMaxTSResponse{
		Header: wrapHeader(),
	}, nil
}

// SplitRegions split regions by the given split keys
func (s *GrpcServer) SplitRegions(ctx context.Context, request *pdpb.SplitRegionsRequest) (*pdpb.SplitRegionsResponse, error) {
	done, err := s.rateLimitCheck()
	if err != nil {
		return nil, err
	}
	if done != nil {
		defer done()
	}

	rc := s.GetRaftCluster()
	if rc == nil {
		return &pdpb.SplitRegionsResponse{Header: notBootstrappedHeader()}, nil
	}

	if rc.IsServiceIndependent(constant.SchedulingServiceName) {
		forwardCli, err := s.updateSchedulingClient(ctx)
		if err != nil {
			return &pdpb.SplitRegionsResponse{
				Header: wrapErrorToHeader(pdpb.ErrorType_UNKNOWN, err.Error()),
			}, nil
		}
		cli := forwardCli.getClient()
		if cli != nil {
			req := &schedulingpb.SplitRegionsRequest{
				Header: &schedulingpb.RequestHeader{
					ClusterId: request.GetHeader().GetClusterId(),
					SenderId:  request.GetHeader().GetSenderId(),
				},
				SplitKeys:  request.GetSplitKeys(),
				RetryLimit: request.GetRetryLimit(),
			}
			resp, err := cli.SplitRegions(ctx, req)
			if err != nil {
				errSplitRegionsSend.Inc()
				// reset to let it be updated in the next request
				s.schedulingClient.CompareAndSwap(forwardCli, &schedulingClient{})
				return convertSplitResponse(resp), err
			}
			return convertSplitResponse(resp), nil
		}
	}

	fn := func(ctx context.Context, client *grpc.ClientConn) (any, error) {
		return pdpb.NewPDClient(client).SplitRegions(ctx, request)
	}
	if rsp, err := s.unaryMiddleware(ctx, request, fn); err != nil {
		return nil, err
	} else if rsp != nil {
		return rsp.(*pdpb.SplitRegionsResponse), err
	}

	finishedPercentage, newRegionIDs := rc.GetRegionSplitter().SplitRegions(ctx, request.GetSplitKeys(), int(request.GetRetryLimit()))
	return &pdpb.SplitRegionsResponse{
		Header:             wrapHeader(),
		RegionsId:          newRegionIDs,
		FinishedPercentage: uint64(finishedPercentage),
	}, nil
}

// SplitAndScatterRegions split regions by the given split keys, and scatter regions.
// Only regions which split successfully will be scattered.
// scatterFinishedPercentage indicates the percentage of successfully split regions that are scattered.
func (s *GrpcServer) SplitAndScatterRegions(ctx context.Context, request *pdpb.SplitAndScatterRegionsRequest) (*pdpb.SplitAndScatterRegionsResponse, error) {
	done, err := s.rateLimitCheck()
	if err != nil {
		return nil, err
	}
	if done != nil {
		defer done()
	}
	fn := func(ctx context.Context, client *grpc.ClientConn) (any, error) {
		return pdpb.NewPDClient(client).SplitAndScatterRegions(ctx, request)
	}
	if rsp, err := s.unaryMiddleware(ctx, request, fn); err != nil {
		return nil, err
	} else if rsp != nil {
		return rsp.(*pdpb.SplitAndScatterRegionsResponse), err
	}
	rc := s.GetRaftCluster()
	if rc == nil {
		return &pdpb.SplitAndScatterRegionsResponse{Header: notBootstrappedHeader()}, nil
	}
	splitFinishedPercentage, newRegionIDs := rc.GetRegionSplitter().SplitRegions(ctx, request.GetSplitKeys(), int(request.GetRetryLimit()))
	scatterFinishedPercentage, err := scatterRegions(rc, newRegionIDs, request.GetGroup(), int(request.GetRetryLimit()), false)
	if err != nil {
		return nil, err
	}
	return &pdpb.SplitAndScatterRegionsResponse{
		Header:                    wrapHeader(),
		RegionsId:                 newRegionIDs,
		SplitFinishedPercentage:   uint64(splitFinishedPercentage),
		ScatterFinishedPercentage: uint64(scatterFinishedPercentage),
	}, nil
}

// scatterRegions add operators to scatter regions and return the processed percentage and error
func scatterRegions(cluster *cluster.RaftCluster, regionsID []uint64, group string, retryLimit int, skipStoreLimit bool) (int, error) {
	opsCount, failures, err := cluster.GetRegionScatterer().ScatterRegionsByID(regionsID, group, retryLimit, skipStoreLimit)
	if err != nil {
		return 0, err
	}
	percentage := 100
	if len(failures) > 0 {
		percentage = 100 - 100*len(failures)/(opsCount+len(failures))
		log.Debug("scatter regions", zap.Errors("failures", func() []error {
			r := make([]error, 0, len(failures))
			for _, err := range failures {
				r = append(r, err)
			}
			return r
		}()))
	}
	return percentage, nil
}

// Deprecated
func (*GrpcServer) GetDCLocationInfo(_ context.Context, _ *pdpb.GetDCLocationInfoRequest) (*pdpb.GetDCLocationInfoResponse, error) {
	return &pdpb.GetDCLocationInfoResponse{
		Header: wrapHeader(),
	}, nil
}

// for CDC compatibility, we need to initialize config path to `globalConfigPath`
const globalConfigPath = "/global/config/"

// StoreGlobalConfig store global config into etcd by transaction
// Since item value needs to support marshal of different struct types,
// it should be set to `Payload bytes` instead of `Value string`
func (s *GrpcServer) StoreGlobalConfig(_ context.Context, request *pdpb.StoreGlobalConfigRequest) (*pdpb.StoreGlobalConfigResponse, error) {
	if s.client == nil {
		return nil, errs.ErrEtcdNotStarted
	}
	done, err := s.rateLimitCheck()
	if err != nil {
		return nil, err
	}
	if done != nil {
		defer done()
	}
	configPath := request.GetConfigPath()
	if configPath == "" {
		configPath = globalConfigPath
	}
	ops := make([]clientv3.Op, len(request.Changes))
	for i, item := range request.Changes {
		name := path.Join(configPath, item.GetName())
		switch item.GetKind() {
		case pdpb.EventType_PUT:
			// For CDC compatibility, we need to check the Value field firstly.
			value := item.GetValue()
			if value == "" {
				value = string(item.GetPayload())
			}
			ops[i] = clientv3.OpPut(name, value)
		case pdpb.EventType_DELETE:
			ops[i] = clientv3.OpDelete(name)
		}
	}
	res, err :=
		kv.NewSlowLogTxn(s.client).Then(ops...).Commit()
	if err != nil {
		return &pdpb.StoreGlobalConfigResponse{}, err
	}
	if !res.Succeeded {
		return &pdpb.StoreGlobalConfigResponse{}, errors.Errorf("failed to execute StoreGlobalConfig transaction")
	}
	return &pdpb.StoreGlobalConfigResponse{}, nil
}

// LoadGlobalConfig support 2 ways to load global config from etcd
// - `Names` iteratively get value from `ConfigPath/Name` but not care about revision
// - `ConfigPath` if `Names` is nil can get all values and revision of current path
func (s *GrpcServer) LoadGlobalConfig(ctx context.Context, request *pdpb.LoadGlobalConfigRequest) (*pdpb.LoadGlobalConfigResponse, error) {
	if s.client == nil {
		return nil, errs.ErrEtcdNotStarted
	}
	done, err := s.rateLimitCheck()
	if err != nil {
		return nil, err
	}
	if done != nil {
		defer done()
	}
	configPath := request.GetConfigPath()
	if configPath == "" {
		configPath = globalConfigPath
	}
	// Since item value needs to support marshal of different struct types,
	// it should be set to `Payload bytes` instead of `Value string`.
	if request.Names != nil {
		res := make([]*pdpb.GlobalConfigItem, len(request.Names))
		for i, name := range request.Names {
			r, err := s.client.Get(ctx, path.Join(configPath, name))
			if err != nil {
				res[i] = &pdpb.GlobalConfigItem{Name: name, Error: &pdpb.Error{Type: pdpb.ErrorType_UNKNOWN, Message: err.Error()}}
			} else if len(r.Kvs) == 0 {
				msg := "key " + name + " not found"
				res[i] = &pdpb.GlobalConfigItem{Name: name, Error: &pdpb.Error{Type: pdpb.ErrorType_GLOBAL_CONFIG_NOT_FOUND, Message: msg}}
			} else {
				res[i] = &pdpb.GlobalConfigItem{Name: name, Payload: r.Kvs[0].Value, Kind: pdpb.EventType_PUT}
			}
		}
		return &pdpb.LoadGlobalConfigResponse{Items: res}, nil
	}
	r, err := s.client.Get(ctx, configPath, clientv3.WithPrefix())
	if err != nil {
		return &pdpb.LoadGlobalConfigResponse{}, err
	}
	res := make([]*pdpb.GlobalConfigItem, len(r.Kvs))
	for i, value := range r.Kvs {
		res[i] = &pdpb.GlobalConfigItem{Kind: pdpb.EventType_PUT, Name: string(value.Key), Payload: value.Value}
	}
	return &pdpb.LoadGlobalConfigResponse{Items: res, Revision: r.Header.GetRevision()}, nil
}

// WatchGlobalConfig will retry on recoverable errors forever until reconnected
// by Etcd.Watch() as long as the context has not been canceled or timed out.
// Watch on revision which greater than or equal to the required revision.
func (s *GrpcServer) WatchGlobalConfig(req *pdpb.WatchGlobalConfigRequest, server pdpb.PD_WatchGlobalConfigServer) error {
	if s.client == nil {
		return errs.ErrEtcdNotStarted
	}
	done, err := s.rateLimitCheck()
	if err != nil {
		return err
	}
	if done != nil {
		defer done()
	}
	ctx, cancel := context.WithCancel(server.Context())
	defer cancel()
	configPath := req.GetConfigPath()
	if configPath == "" {
		configPath = globalConfigPath
	}
	revision := req.GetRevision()
	// If the revision is compacted, will meet required revision has been compacted error.
	// - If required revision < CompactRevision, we need to reload all configs to avoid losing data.
	// - If required revision >= CompactRevision, just keep watching.
	// Use WithPrevKV() to get the previous key-value pair when get Delete Event.
	watchChan := etcdutil.Watch(s.client, ctx, configPath, clientv3.WithPrefix(), clientv3.WithRev(revision), clientv3.WithPrevKV())
	for {
		select {
		case <-ctx.Done():
			return nil
		case <-s.Context().Done():
			return nil
		case res := <-watchChan:
			if res.Err() != nil {
				var resp pdpb.WatchGlobalConfigResponse
				if revision < res.CompactRevision {
					resp.Header = wrapErrorToHeader(pdpb.ErrorType_DATA_COMPACTED,
						fmt.Sprintf("required watch revision: %d is smaller than current compact/min revision %d.", revision, res.CompactRevision))
				} else {
					resp.Header = wrapErrorToHeader(pdpb.ErrorType_UNKNOWN,
						fmt.Sprintf("watch channel meet other error %s.", res.Err().Error()))
				}
				if err := server.Send(&resp); err != nil {
					return err
				}
				// Err() indicates that this WatchResponse holds a channel-closing error.
				return res.Err()
			}
			revision = res.Header.GetRevision()

			cfgs := make([]*pdpb.GlobalConfigItem, 0, len(res.Events))
			for _, e := range res.Events {
				// Since item value needs to support marshal of different struct types,
				// it should be set to `Payload bytes` instead of `Value string`.
				switch e.Type {
				case clientv3.EventTypePut:
					cfgs = append(cfgs, &pdpb.GlobalConfigItem{Name: string(e.Kv.Key), Payload: e.Kv.Value, Kind: pdpb.EventType(e.Type)})
				case clientv3.EventTypeDelete:
					if e.PrevKv != nil {
						cfgs = append(cfgs, &pdpb.GlobalConfigItem{Name: string(e.Kv.Key), Payload: e.PrevKv.Value, Kind: pdpb.EventType(e.Type)})
					} else {
						// Prev-kv is compacted means there must have been a delete event before this event,
						// which means that this is just a duplicated event, so we can just ignore it.
						log.Info("previous key-value pair has been compacted", zap.String("required-key", string(e.Kv.Key)))
					}
				}
			}

			if len(cfgs) > 0 {
				if err := server.Send(&pdpb.WatchGlobalConfigResponse{Changes: cfgs, Revision: res.Header.GetRevision()}); err != nil {
					return err
				}
			}
		}
	}
}

// Evict the leaders when the store is damaged. Damaged regions are emergency errors
// and requires user to manually remove the `evict-leader-scheduler` with pd-ctl
func (s *GrpcServer) handleDamagedStore(stats *pdpb.StoreStats) {
	// TODO: regions have no special process for the time being
	// and need to be removed in the future
	damagedRegions := stats.GetDamagedRegionsId()
	if len(damagedRegions) == 0 {
		return
	}

	for _, regionID := range stats.GetDamagedRegionsId() {
		// Remove peers to make sst recovery physically delete files in TiKV.
		err := s.GetHandler().AddRemovePeerOperator(regionID, stats.GetStoreId())
		if err != nil {
			log.Error("store damaged but can't add remove peer operator",
				zap.Uint64("region-id", regionID), zap.Uint64("store-id", stats.GetStoreId()), zap.String("error", err.Error()))
		} else {
			log.Info("added remove peer operator due to damaged region",
				zap.Uint64("region-id", regionID), zap.Uint64("store-id", stats.GetStoreId()))
		}
	}
}

// ReportMinResolvedTS implements gRPC PDServer.
func (s *GrpcServer) ReportMinResolvedTS(ctx context.Context, request *pdpb.ReportMinResolvedTsRequest) (*pdpb.ReportMinResolvedTsResponse, error) {
	done, err := s.rateLimitCheck()
	if err != nil {
		return nil, err
	}
	if done != nil {
		defer done()
	}
	fn := func(ctx context.Context, client *grpc.ClientConn) (any, error) {
		return pdpb.NewPDClient(client).ReportMinResolvedTS(ctx, request)
	}
	if rsp, err := s.unaryMiddleware(ctx, request, fn); err != nil {
		return nil, err
	} else if rsp != nil {
		return rsp.(*pdpb.ReportMinResolvedTsResponse), nil
	}

	rc := s.GetRaftCluster()
	if rc == nil {
		return &pdpb.ReportMinResolvedTsResponse{Header: notBootstrappedHeader()}, nil
	}

	storeID := request.GetStoreId()
	minResolvedTS := request.GetMinResolvedTs()
	if err := rc.SetMinResolvedTS(storeID, minResolvedTS); err != nil {
		return nil, err
	}
	log.Debug("updated min resolved-ts",
		zap.Uint64("store", storeID),
		zap.Uint64("min-resolved-ts", minResolvedTS))
	return &pdpb.ReportMinResolvedTsResponse{
		Header: wrapHeader(),
	}, nil
}

// SetExternalTimestamp implements gRPC PDServer.
func (s *GrpcServer) SetExternalTimestamp(ctx context.Context, request *pdpb.SetExternalTimestampRequest) (*pdpb.SetExternalTimestampResponse, error) {
	done, err := s.rateLimitCheck()
	if err != nil {
		return nil, err
	}
	if done != nil {
		defer done()
	}
	fn := func(ctx context.Context, client *grpc.ClientConn) (any, error) {
		return pdpb.NewPDClient(client).SetExternalTimestamp(ctx, request)
	}
	if rsp, err := s.unaryMiddleware(ctx, request, fn); err != nil {
		return nil, err
	} else if rsp != nil {
		return rsp.(*pdpb.SetExternalTimestampResponse), nil
	}

	nowTSO, err := s.getGlobalTSO(ctx)
	if err != nil {
		return nil, err
	}
	globalTS := tsoutil.GenerateTS(&nowTSO)
	externalTS := request.GetTimestamp()
	log.Debug("try to set external timestamp",
		zap.Uint64("external-ts", externalTS), zap.Uint64("global-ts", globalTS))
	if err := s.SetExternalTS(externalTS, globalTS); err != nil {
		return &pdpb.SetExternalTimestampResponse{Header: invalidValue(err.Error())}, nil
	}
	return &pdpb.SetExternalTimestampResponse{
		Header: wrapHeader(),
	}, nil
}

// GetExternalTimestamp implements gRPC PDServer.
func (s *GrpcServer) GetExternalTimestamp(ctx context.Context, request *pdpb.GetExternalTimestampRequest) (*pdpb.GetExternalTimestampResponse, error) {
	done, err := s.rateLimitCheck()
	if err != nil {
		return nil, err
	}
	if done != nil {
		defer done()
	}
	fn := func(ctx context.Context, client *grpc.ClientConn) (any, error) {
		return pdpb.NewPDClient(client).GetExternalTimestamp(ctx, request)
	}
	if rsp, err := s.unaryMiddleware(ctx, request, fn); err != nil {
		return nil, err
	} else if rsp != nil {
		return rsp.(*pdpb.GetExternalTimestampResponse), nil
	}

	timestamp := s.GetExternalTS()
	return &pdpb.GetExternalTimestampResponse{
		Header:    wrapHeader(),
		Timestamp: timestamp,
	}, nil
}

func getCaller(skip int) string {
	counter, _, _, _ := runtime.Caller(skip)
	s := strings.Split(runtime.FuncForPC(counter).Name(), ".")
	return s[len(s)-1]
}

func (s *GrpcServer) rateLimitCheck() (done ratelimit.DoneFunc, err error) {
	if s.GetServiceMiddlewarePersistOptions().IsGRPCRateLimitEnabled() {
		fName := getCaller(2)
		limiter := s.GetGRPCRateLimiter()
		if done, err = limiter.Allow(fName); err == nil {
			return
		}
		err = errs.ErrGRPCRateLimitExceeded(err)
		return
	}
	return
}<|MERGE_RESOLUTION|>--- conflicted
+++ resolved
@@ -47,11 +47,7 @@
 	"github.com/tikv/pd/pkg/ratelimit"
 	"github.com/tikv/pd/pkg/storage/endpoint"
 	"github.com/tikv/pd/pkg/storage/kv"
-<<<<<<< HEAD
-=======
-	"github.com/tikv/pd/pkg/tso"
 	"github.com/tikv/pd/pkg/utils/etcdutil"
->>>>>>> 60b8448b
 	"github.com/tikv/pd/pkg/utils/grpcutil"
 	"github.com/tikv/pd/pkg/utils/keypath"
 	"github.com/tikv/pd/pkg/utils/logutil"
@@ -326,15 +322,9 @@
 
 // GetMinTSFromTSOService queries all tso servers and gets the minimum timestamp across
 // all keyspace groups.
-<<<<<<< HEAD
 func (s *GrpcServer) GetMinTSFromTSOService() (*pdpb.Timestamp, error) {
 	if s.IsClosed() {
 		return nil, errs.ErrNotStarted
-=======
-func (s *GrpcServer) GetMinTSFromTSOService(dcLocation string) (*pdpb.Timestamp, error) {
-	if s.IsClosed() {
-		return nil, ErrNotStarted
->>>>>>> 60b8448b
 	}
 	addrs := s.keyspaceGroupManager.GetTSOServiceAddrs()
 	if len(addrs) == 0 {
@@ -539,11 +529,7 @@
 
 		// TSO uses leader lease to determine validity. No need to check leader here.
 		if s.IsClosed() {
-<<<<<<< HEAD
 			return errs.ErrNotStarted
-=======
-			return ErrNotStarted
->>>>>>> 60b8448b
 		}
 
 		forwardedHost := grpcutil.GetForwardedHost(stream.Context())
@@ -720,9 +706,7 @@
 	if s.IsClosed() {
 		return nil, errs.ErrNotStarted
 	}
-	if s.IsClosed() {
-		return nil, ErrNotStarted
-	}
+
 	// recovering mark is stored in etcd directly, there's no need to forward.
 	marked, err := s.Server.IsSnapshotRecovering(ctx)
 	if err != nil {
